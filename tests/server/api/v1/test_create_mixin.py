import pytest
import asyncio
from http import client
from unittest import mock

from waterbutler.core import exceptions
from waterbutler.core.path import WaterButlerPath
from waterbutler.server.api.v1.provider.create import CreateMixin

from tests.utils import MockCoroutine


class BaseCreateMixinTest:

    def setup_method(self, method):
        self.mixin = CreateMixin()
        self.mixin.write = mock.Mock()
        self.mixin.request = mock.Mock()
        self.mixin.set_status = mock.Mock()
        self.mixin.get_query_argument = mock.Mock()


class TestValidatePut(BaseCreateMixinTest):

    def test_invalid_kind(self):
        self.mixin.get_query_argument.return_value = 'notaferlder'

        with pytest.raises(exceptions.InvalidParameters) as e:
            self.mixin.prevalidate_put()

        assert e.value.message == 'Kind must be file, folder or unspecified (interpreted as file), not notaferlder'

    def test_default_kind(self):
        self.mixin.path = '/'
        self.mixin.get_query_argument.return_value = 'file'
        self.mixin.request.headers.get.side_effect = Exception('Breakout')

        with pytest.raises(Exception) as e:
            self.mixin.prevalidate_put()

        assert self.mixin.kind == 'file'
        assert e.value.args == ('Breakout', )
        assert self.mixin.get_query_argument.has_call(mock.call('kind', default='file'))

    def test_length_required_for_files(self):
        self.mixin.path = '/'
        self.mixin.request.headers = {}
        self.mixin.get_query_argument.return_value = 'file'

        with pytest.raises(exceptions.InvalidParameters) as e:
            self.mixin.prevalidate_put()

        assert e.value.code == client.LENGTH_REQUIRED
        assert e.value.message == 'Content-Length is required for file uploads'

    def test_payload_with_folder(self):
        self.mixin.path = '/'
        self.mixin.request.headers = {'Content-Length': 5000}
        self.mixin.get_query_argument.return_value = 'folder'

        with pytest.raises(exceptions.InvalidParameters) as e:
            self.mixin.prevalidate_put()

        assert e.value.code == client.REQUEST_ENTITY_TOO_LARGE
        assert e.value.message == 'Folder creation requests may not have a body'

        self.mixin.request.headers = {'Content-Length': 'notanumber'}
        self.mixin.get_query_argument.return_value = 'file'

        with pytest.raises(exceptions.InvalidParameters) as e:
            self.mixin.prevalidate_put()

        assert e.value.code == client.BAD_REQUEST
        assert e.value.message == 'Invalid Content-Length'

    def test_name_required_for_dir(self):
        self.mixin.path = WaterButlerPath('/')
        self.mixin.get_query_argument.return_value = None

        with pytest.raises(exceptions.InvalidParameters) as e:
            self.mixin.postvalidate_put()

        assert e.value.message == 'Missing required parameter \'name\''

    def test_name_refused_for_file(self):
        self.mixin.path = WaterButlerPath('/foo.txt')
        self.mixin.get_query_argument.return_value = 'bar.txt'

        with pytest.raises(exceptions.InvalidParameters) as e:
            self.mixin.postvalidate_put()

        assert e.value.message == "'name' parameter doesn't apply to actions on files"

    def test_kind_must_be_folder(self):
        self.mixin.path = WaterButlerPath('/adlkjf')
        self.mixin.get_query_argument.return_value = None
        self.mixin.kind = 'folder'

        with pytest.raises(exceptions.InvalidParameters) as e:
            self.mixin.postvalidate_put()

        assert e.value.message == 'Path must be a folder (and end with a "/") if trying to create a subfolder'
        assert e.value.code == client.CONFLICT


class TestCreateFolder(BaseCreateMixinTest):

    @pytest.mark.asyncio
    async def test_created(self):
        metadata = mock.Mock()
<<<<<<< HEAD
        self.mixin.path = 'apath'
=======
        self.mixin.path = '/'
>>>>>>> 98a228e5
        self.mixin.resource = '3rqws'
        metadata.json_api_serialized.return_value = {'day': 'tum'}
        self.mixin.provider = mock.Mock(
            create_folder=MockCoroutine(return_value=metadata)
        )
        target = WaterButlerPath('/apath/')
        self.mixin.target_path = target

        await self.mixin.create_folder()

        assert self.mixin.set_status.assert_called_once_with(201) is None
        assert self.mixin.write.assert_called_once_with({'data': {'day': 'tum'}}) is None
<<<<<<< HEAD
        assert self.mixin.provider.create_folder.assert_called_once_with('apath') is None
=======
        assert self.mixin.provider.create_folder.assert_called_once_with(target) is None
>>>>>>> 98a228e5


class TestUploadFile(BaseCreateMixinTest):

    def setup_method(self, method):
        super().setup_method(method)
        self.mixin.wsock = mock.Mock()
        self.mixin.writer = mock.Mock()

    @pytest.mark.asyncio
    async def test_created(self):
        metadata = mock.Mock()
        self.mixin.resource = '3rqws'
        self.mixin.uploader = asyncio.Future()
        metadata.json_api_serialized.return_value = {'day': 'tum'}
        self.mixin.uploader.set_result((metadata, True))

        await self.mixin.upload_file()

        assert self.mixin.wsock.close.called
        assert self.mixin.writer.close.called
        assert self.mixin.set_status.assert_called_once_with(201) is None
        assert self.mixin.write.assert_called_once_with({'data': {'day': 'tum'}}) is None

    @pytest.mark.asyncio
    async def test_not_created(self):
        metadata = mock.Mock()
        self.mixin.resource = '3rqws'
        self.mixin.uploader = asyncio.Future()
        metadata.json_api_serialized.return_value = {'day': 'ta'}
        self.mixin.uploader.set_result((metadata, False))

        await self.mixin.upload_file()

        assert self.mixin.wsock.close.called
        assert self.mixin.writer.close.called
        assert self.mixin.set_status.called is False
<<<<<<< HEAD
        assert self.mixin.write.assert_called_once_with({'data': {'day': 'ta'}}) is None

=======
        assert self.mixin.write.assert_called_once_with({'data': {'day': 'ta'}}) is None
>>>>>>> 98a228e5
<|MERGE_RESOLUTION|>--- conflicted
+++ resolved
@@ -108,11 +108,7 @@
     @pytest.mark.asyncio
     async def test_created(self):
         metadata = mock.Mock()
-<<<<<<< HEAD
-        self.mixin.path = 'apath'
-=======
         self.mixin.path = '/'
->>>>>>> 98a228e5
         self.mixin.resource = '3rqws'
         metadata.json_api_serialized.return_value = {'day': 'tum'}
         self.mixin.provider = mock.Mock(
@@ -125,11 +121,7 @@
 
         assert self.mixin.set_status.assert_called_once_with(201) is None
         assert self.mixin.write.assert_called_once_with({'data': {'day': 'tum'}}) is None
-<<<<<<< HEAD
-        assert self.mixin.provider.create_folder.assert_called_once_with('apath') is None
-=======
         assert self.mixin.provider.create_folder.assert_called_once_with(target) is None
->>>>>>> 98a228e5
 
 
 class TestUploadFile(BaseCreateMixinTest):
@@ -167,9 +159,4 @@
         assert self.mixin.wsock.close.called
         assert self.mixin.writer.close.called
         assert self.mixin.set_status.called is False
-<<<<<<< HEAD
-        assert self.mixin.write.assert_called_once_with({'data': {'day': 'ta'}}) is None
-
-=======
-        assert self.mixin.write.assert_called_once_with({'data': {'day': 'ta'}}) is None
->>>>>>> 98a228e5
+        assert self.mixin.write.assert_called_once_with({'data': {'day': 'ta'}}) is None