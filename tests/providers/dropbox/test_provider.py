--- conflicted
+++ resolved
@@ -17,18 +17,9 @@
 from waterbutler.providers.dropbox.exceptions import (DropboxNamingConflictError,
                                                       DropboxUnhandledConflictError)
 
-<<<<<<< HEAD
-from tests.providers.dropbox.fixtures import(root_provider_fixtures,
-                                             revision_fixtures,
-                                             intra_copy_fixtures,
-                                             error_fixtures,
-                                             stream_200_MB)
-=======
 from tests.providers.dropbox.fixtures import (provider_fixtures,
                                               revision_fixtures,
                                               error_fixtures)
-
->>>>>>> 79583070
 
 @pytest.fixture
 def auth():
