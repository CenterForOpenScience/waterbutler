import pytest

from tests.utils import async

import io

import aiohttpretty

from waterbutler.core import streams
from waterbutler.core import exceptions
from waterbutler.core.path import WaterButlerPath

from waterbutler.providers.box import BoxProvider
from waterbutler.providers.box.metadata import BoxRevision
from waterbutler.providers.box.metadata import BoxFileMetadata
from waterbutler.providers.box.metadata import BoxFolderMetadata


@pytest.fixture
def auth():
    return {
        'name': 'cat',
        'email': 'cat@cat.com',
    }


@pytest.fixture
def credentials():
    return {'token': 'wrote harry potter'}


@pytest.fixture
def settings():
    return {'folder': '11446498'}


@pytest.fixture
def provider(auth, credentials, settings):
    return BoxProvider(auth, credentials, settings)


@pytest.fixture
def file_content():
    return b'SLEEP IS FOR THE WEAK GO SERVE STREAMS'


@pytest.fixture
def file_like(file_content):
    return io.BytesIO(file_content)


@pytest.fixture
def file_stream(file_like):
    return streams.FileStreamReader(file_like)

@pytest.fixture
def folder_object_metadata():
    return {
        "type": "folder",
        "id": "11446498",
        "sequence_id": "1",
        "etag": "1",
        "name": "Pictures",
        "created_at": "2012-12-12T10:53:43-08:00",
        "modified_at": "2012-12-12T11:15:04-08:00",
        "description": "Some pictures I took",
        "size": 629644,
        "path_collection": {
            "total_count": 1,
            "entries": [
                {
                    "type": "folder",
                    "id": "0",
                    "sequence_id": None,
                    "etag": None,
                    "name": "All Files"
                }
            ]
        },
        "created_by": {
            "type": "user",
            "id": "17738362",
            "name": "sean rose",
            "login": "sean@box.com"
        },
        "modified_by": {
            "type": "user",
            "id": "17738362",
            "name": "sean rose",
            "login": "sean@box.com"
        },
        "owned_by": {
            "type": "user",
            "id": "17738362",
            "name": "sean rose",
            "login": "sean@box.com"
        },
        "shared_link": {
            "url": "https://www.box.com/s/vspke7y05sb214wjokpk",
            "download_url": None,
            "vanity_url": None,
            "is_password_enabled": False,
            "unshared_at": None,
            "download_count": 0,
            "preview_count": 0,
            "access": "open",
            "permissions": {
                "can_download": True,
                "can_preview": True
            }
        },
        "folder_upload_email": {
            "access": "open",
            "email": "upload.Picture.k13sdz1@u.box.com"
        },
        "parent": {
            "type": "folder",
            "id": "0",
            "sequence_id": None,
            "etag": None,
            "name": "All Files"
        },
        "item_status": "active",
        "item_collection": {
            "total_count": 1,
            "entries": [
                {
                    "type": "file",
                    "id": "5000948880",
                    "sequence_id": "3",
                    "etag": "3",
                    "sha1": "134b65991ed521fcfe4724b7d814ab8ded5185dc",
                    "name": "tigers.jpeg"
                }
            ],
            "offset": 0,
            "limit": 100
        },
        "tags": [
            "approved",
            "ready to publish"
        ]
    }


@pytest.fixture
def folder_list_metadata():
    return {
        "total_count": 24,
        "entries": [
            {
                "type": "folder",
                "id": "192429928",
                "sequence_id": "1",
                "etag": "1",
                "name": "Stephen Curry Three Pointers"
            },
            {
                "type": "file",
                "id": "818853862",
                "sequence_id": "0",
                "etag": "0",
                "name": "Warriors.jpg"
            }
        ],
        "offset": 0,
        "limit": 2,
        "order": [
            {
                "by": "type",
                "direction": "ASC"
            },
            {
                "by": "name",
                "direction": "ASC"
            }
        ]
    }


@pytest.fixture
def file_metadata():
    return {
        'entries': [
            {
                "type": "file",
                "id": "5000948880",
                "sequence_id": "3",
                "etag": "3",
                "sha1": "134b65991ed521fcfe4724b7d814ab8ded5185dc",
                "name": "tigers.jpeg",
                "description": "a picture of tigers",
                "size": 629644,
                "path_collection": {
                    "total_count": 2,
                    "entries": [
                        {
                            "type": "folder",
                            "id": "0",
                            "sequence_id": None,
                            "etag": None,
                            "name": "All Files"
                        },
                        {
                            "type": "folder",
                            "id": "11446498",
                            "sequence_id": "1",
                            "etag": "1",
                            "name": "Pictures"
                        }
                    ]
                },
                "created_at": "2012-12-12T10:55:30-08:00",
                "modified_at": "2012-12-12T11:04:26-08:00",
                "created_by": {
                    "type": "user",
                    "id": "17738362",
                    "name": "sean rose",
                    "login": "sean@box.com"
                },
                "modified_by": {
                    "type": "user",
                    "id": "17738362",
                    "name": "sean rose",
                    "login": "sean@box.com"
                },
                "owned_by": {
                    "type": "user",
                    "id": "17738362",
                    "name": "sean rose",
                    "login": "sean@box.com"
                },
                "shared_link": {
                    "url": "https://www.box.com/s/rh935iit6ewrmw0unyul",
                    "download_url": "https://www.box.com/shared/static/rh935iit6ewrmw0unyul.jpeg",
                    "vanity_url": None,
                    "is_password_enabled": False,
                    "unshared_at": None,
                    "download_count": 0,
                    "preview_count": 0,
                    "access": "open",
                    "permissions": {
                        "can_download": True,
                        "can_preview": True
                    }
                },
                "parent": {
                    "type": "folder",
                    "id": "11446498",
                    "sequence_id": "1",
                    "etag": "1",
                    "name": "Pictures"
                },
                "item_status": "active"
            }
        ]
    }


@pytest.fixture
def revisions_list_metadata():
    return {
        'entries': [
            {'name': 'lode.txt', 'modified_by': {'login': 'jmcarp@umich.edu', 'id': '183920511', 'type': 'user', 'name': 'Joshua Carp'}, 'modified_at': '2015-02-24T09:26:02-08:00', 'size': 1620, 'id': '25065971851', 'sha1': 'f313795ea4184ddbb7d12d3691d1850b83fe9b3c', 'type': 'file_version', 'created_at': '2015-02-24T09:26:02-08:00'},
        ],
        'limit': 1000,
        'offset': 0,
        'total_count': 1,
    }


class TestDownload:

    @async
    @pytest.mark.aiohttpretty
    def test_download(self, provider, file_metadata):
        item = file_metadata['entries'][0]
        path = WaterButlerPath('/triangles.txt', _ids=(provider.folder, item['id']))

        metadata_url = provider.build_url('files', item['id'])
        content_url = provider.build_url('files', item['id'], 'content')

        aiohttpretty.register_json_uri('GET', metadata_url, body=item)
        aiohttpretty.register_uri('GET', content_url, body=b'better', auto_length=True)

        result = yield from provider.download(path)
        content = yield from result.read()

        assert content == b'better'

    @async
    @pytest.mark.aiohttpretty
    def test_download_not_found(self, provider, file_metadata):
        item = file_metadata['entries'][0]
        path = WaterButlerPath('/vectors.txt', _ids=(provider.folder, None))
        metadata_url = provider.build_url('files', item['id'])
        aiohttpretty.register_uri('GET', metadata_url, status=404)

        with pytest.raises(exceptions.DownloadError) as e:
            yield from provider.download(path)

        assert e.value.code == 404


class TestUpload:

    @async
    @pytest.mark.aiohttpretty
    def test_upload_create(self, provider, folder_object_metadata, folder_list_metadata, file_metadata, file_stream, settings):
        path = WaterButlerPath('/newfile', _ids=(provider.folder, None))

        upload_url = provider._build_upload_url('files', 'content')
        folder_object_url = provider.build_url('folders', path.parent.identifier)
        folder_list_url = provider.build_url('folders', path.parent.identifier, 'items')

        aiohttpretty.register_json_uri('POST', upload_url, status=201, body=file_metadata)

        metadata, created = yield from provider.upload(file_stream, path)

        path.parts[-1]._id = file_metadata['entries'][0]['id']
        expected = BoxFileMetadata(file_metadata['entries'][0], path).serialized()

        assert metadata.serialized() == expected
        assert created is True
        assert aiohttpretty.has_call(method='POST', uri=upload_url)

    @async
    @pytest.mark.aiohttpretty
    def test_upload_update(self, provider, folder_object_metadata, folder_list_metadata, file_metadata, file_stream, settings):
        item = folder_list_metadata['entries'][0]
        path = WaterButlerPath('/newfile', _ids=(provider.folder, item['id']))
        upload_url = provider._build_upload_url('files', item['id'], 'content')
        aiohttpretty.register_json_uri('POST', upload_url, status=201, body=file_metadata)

        metadata, created = yield from provider.upload(file_stream, path)

        expected = BoxFileMetadata(file_metadata['entries'][0], path).serialized()

        assert metadata.serialized() == expected
        assert created is False
        assert aiohttpretty.has_call(method='POST', uri=upload_url)


class TestDelete:

    @async
    @pytest.mark.aiohttpretty
    def test_delete_file(self, provider, file_metadata):
        item = file_metadata['entries'][0]
        path = WaterButlerPath('/{}'.format(item['name']), _ids=(provider.folder, item['id']))
        url = provider.build_url('files', path.identifier)

        aiohttpretty.register_uri('DELETE', url, status=204)

        yield from provider.delete(path)

        assert aiohttpretty.has_call(method='DELETE', uri=url)

    @async
    @pytest.mark.aiohttpretty
    def test_delete_folder(self, provider, folder_object_metadata):
        item = folder_object_metadata
        path = WaterButlerPath('/{}/'.format(item['name']), _ids=(provider.folder, item['id']))
        url = provider.build_url('folders', path.identifier, recursive=True)

        aiohttpretty.register_uri('DELETE', url, status=204)

        yield from provider.delete(path)

        assert aiohttpretty.has_call(method='DELETE', uri=url)

    @async
    def test_must_not_be_none(self, provider):
        path = WaterButlerPath('/Goats', _ids=(provider.folder, None))

        with pytest.raises(exceptions.NotFoundError) as e:
            yield from provider.delete(path)

        assert e.value.code == 404
        assert str(path) in e.value.message


class TestMetadata:

    @async
    def test_must_not_be_none(self, provider):
        path = WaterButlerPath('/Goats', _ids=(provider.folder, None))

        with pytest.raises(exceptions.NotFoundError) as e:
            yield from provider.metadata(path)

        assert e.value.code == 404
        assert str(path) in e.value.message

    @async
    @pytest.mark.aiohttpretty
    def test_metadata(self, provider, folder_object_metadata, folder_list_metadata):
        path = WaterButlerPath('/', _ids=(provider.folder, ))

        list_url = provider.build_url('folders', provider.folder, 'items', fields='id,name,size,modified_at,etag')

        aiohttpretty.register_json_uri('GET', list_url, body=folder_list_metadata)

        result = yield from provider.metadata(path)

        expected = []

        for x in folder_list_metadata['entries']:
            if x['type'] == 'file':
                expected.append(BoxFileMetadata(x, path.child(x['name'])))
            else:
                expected.append(BoxFolderMetadata(x, path.child(x['name'])))

        assert result == expected

    # @async
    # @pytest.mark.aiohttpretty
    # def test_metadata_not_child(self, provider, folder_object_metadata):
    #     provider.folder += 'yourenotmydad'
    #     path = BoxPath('/' + provider.folder + '/')
    #     object_url = provider.build_url('folders', provider.folder)
    #     aiohttpretty.register_json_uri('GET', object_url, body=folder_object_metadata)

    #     with pytest.raises(exceptions.MetadataError) as exc_info:
    #         yield from provider.metadata(str(path))
    #     assert exc_info.value.code == 404

    # @async
    # @pytest.mark.aiohttpretty
    # def test_metadata_root_file(self, provider, file_metadata):
    #     path = BoxPath('/' + provider.folder + '/pfile')
    #     url = provider.build_url('files', path._id)
    #     aiohttpretty.register_json_uri('GET', url, body=file_metadata['entries'][0])
    #     result = yield from provider.metadata(str(path))

    #     assert isinstance(result, dict)
    #     assert result['kind'] == 'file'
    #     assert result['name'] == 'tigers.jpeg'
    #     assert result['path'] == '/5000948880/tigers.jpeg'

    @async
    @pytest.mark.aiohttpretty
    def test_metadata_nested(self, provider, file_metadata):
        item = file_metadata['entries'][0]
        path = WaterButlerPath('/name.txt', _ids=(provider, item['id']))

        file_url = provider.build_url('files', path.identifier)
        aiohttpretty.register_json_uri('GET', file_url, body=item)
        aiohttpretty.register_json_uri('PUT', file_url, body=item)

        result = yield from provider.metadata(path)
<<<<<<< HEAD
        expected = BoxFileMetadata(item, path).serialized()
=======
        expected = BoxFileMetadata(item, path, view_url=view_url)
>>>>>>> bdfd0686
        assert result == expected
        assert aiohttpretty.has_call(method='GET', uri=file_url)

    @async
    @pytest.mark.aiohttpretty
    def test_metadata_missing(self, provider):
        path = WaterButlerPath('/Something', _ids=(provider.folder, None))

        with pytest.raises(exceptions.NotFoundError):
            yield from provider.metadata(path)


class TestWebView:

    @async
    @pytest.mark.aiohttpretty
    def test_get_web_view_link(self, provider, file_metadata):
        item = file_metadata['entries'][0]
        path = WaterButlerPath('/name.txt', _ids=(provider, item['id']))

        file_url = provider.build_url('files', path.identifier)
        aiohttpretty.register_json_uri('GET', file_url, body=item)
        aiohttpretty.register_json_uri('PUT', file_url, body=item)

        result = yield from provider.web_view_link(path)
        expected = item['shared_link']['url']
        assert result == expected


class TestRevisions:

    @async
    @pytest.mark.aiohttpretty
    def test_get_revisions(self, provider, file_metadata, revisions_list_metadata):
        item = file_metadata['entries'][0]

        path = WaterButlerPath('/name.txt', _ids=(provider, item['id']))

        file_url = provider.build_url('files', path.identifier)
        revisions_url = provider.build_url('files', path.identifier, 'versions')

        aiohttpretty.register_json_uri('GET', file_url, body=item)
        aiohttpretty.register_json_uri('PUT', file_url, body=item)
        aiohttpretty.register_json_uri('GET', revisions_url, body=revisions_list_metadata)

        result = yield from provider.revisions(path)

        expected = [
            BoxRevision(each)
            for each in [item] + revisions_list_metadata['entries']
        ]

        assert result == expected
        assert aiohttpretty.has_call(method='GET', uri=file_url)
        assert aiohttpretty.has_call(method='GET', uri=revisions_url)

    @async
    @pytest.mark.aiohttpretty
    def test_get_revisions_free_account(self, provider, file_metadata):
        item = file_metadata['entries'][0]
        path = WaterButlerPath('/name.txt', _ids=(provider, item['id']))

        file_url = provider.build_url('files', path.identifier)
        revisions_url = provider.build_url('files', path.identifier, 'versions')

        aiohttpretty.register_json_uri('GET', file_url, body=item)
        aiohttpretty.register_json_uri('PUT', file_url, body=item)
        aiohttpretty.register_json_uri('GET', revisions_url, body={}, status=403)

        result = yield from provider.revisions(path)
        expected = [BoxRevision(item)]
        assert result == expected
        assert aiohttpretty.has_call(method='GET', uri=file_url)
        assert aiohttpretty.has_call(method='GET', uri=revisions_url)


class TestCreateFolder:

    @async
    @pytest.mark.aiohttpretty
    def test_must_be_folder(self, provider):
        path = WaterButlerPath('/Just a poor file from a poor folder', _ids=(provider.folder, None))

        with pytest.raises(exceptions.CreateFolderError) as e:
            yield from provider.create_folder(path)

        assert e.value.code == 400
        assert e.value.message == 'Path must be a directory'

    @async
    @pytest.mark.aiohttpretty
    def test_id_must_be_none(self, provider):
        path = WaterButlerPath('/Just a poor file from a poor folder/', _ids=(provider.folder, 'someid'))

        assert path.identifier is not None

        with pytest.raises(exceptions.FolderNamingConflict) as e:
            yield from provider.create_folder(path)

        assert e.value.code == 409
        assert e.value.message == 'Cannot create folder "Just a poor file from a poor folder" because a file or folder already exists at path "/Just a poor file from a poor folder/"'

    @async
    @pytest.mark.aiohttpretty
    def test_already_exists(self, provider):
        url = provider.build_url('folders')
        data_url = provider.build_url('folders', provider.folder)
        path = WaterButlerPath('/50 shades of nope/', _ids=(provider.folder, None))

        aiohttpretty.register_json_uri('POST', url, status=409)
        aiohttpretty.register_json_uri('GET', data_url, body={
            'id': provider.folder,
            'type': 'folder',
            'name': 'All Files',
            'path_collection': {
                'entries': []
            }
        })

        with pytest.raises(exceptions.FolderNamingConflict) as e:
            yield from provider.create_folder(path)

        assert e.value.code == 409
        assert e.value.message == 'Cannot create folder "50 shades of nope" because a file or folder already exists at path "/50 shades of nope/"'

    @async
    @pytest.mark.aiohttpretty
    def test_returns_metadata(self, provider, folder_object_metadata):
        url = provider.build_url('folders')
        folder_object_metadata['name'] = '50 shades of nope'
        path = WaterButlerPath('/50 shades of nope/', _ids=(provider.folder, None))

        aiohttpretty.register_json_uri('POST', url, status=201, body=folder_object_metadata)

        resp = yield from provider.create_folder(path)

        assert resp.kind == 'folder'
        assert resp.name == '50 shades of nope'
        assert resp.path == '/{}/'.format(folder_object_metadata['id'])
        assert isinstance(resp, BoxFolderMetadata)<|MERGE_RESOLUTION|>--- conflicted
+++ resolved
@@ -449,11 +449,7 @@
         aiohttpretty.register_json_uri('PUT', file_url, body=item)
 
         result = yield from provider.metadata(path)
-<<<<<<< HEAD
-        expected = BoxFileMetadata(item, path).serialized()
-=======
-        expected = BoxFileMetadata(item, path, view_url=view_url)
->>>>>>> bdfd0686
+        expected = BoxFileMetadata(item, path)
         assert result == expected
         assert aiohttpretty.has_call(method='GET', uri=file_url)
 
