--- conflicted
+++ resolved
@@ -9,12 +9,7 @@
 from waterbutler.core import metadata
 from waterbutler.core import exceptions
 from waterbutler.core.path import WaterButlerPath
-<<<<<<< HEAD
-from waterbutler.providers.osfstorage import OSFStorageProvider
-from waterbutler.providers.osfstorage.metadata import OsfStorageFolderMetadata
 from waterbutler.providers.osfstorage.settings import FILE_PATH_COMPLETE, FILE_PATH_PENDING
-=======
-from waterbutler.providers.osfstorage.settings import FILE_PATH_COMPLETE
 from waterbutler.providers.osfstorage.metadata import (OsfStorageFileMetadata,
                                                        OsfStorageFolderMetadata,
                                                        OsfStorageRevisionMetadata)
@@ -163,8 +158,6 @@
 
         url, params = build_signed_url_without_auth(provider, 'DELETE', file_path.identifier)
         aiohttpretty.register_uri('DELETE', url, status_code=200)
->>>>>>> ba557312
-
         file_path._parts[-1]._id = None
 
         with pytest.raises(exceptions.NotFoundError):
@@ -706,12 +699,10 @@
 
     @pytest.mark.asyncio
     @pytest.mark.aiohttpretty
-    async def test_upload_and_tasks(self, monkeypatch, provider_and_mock, file_stream,
-                                    upload_response, credentials, settings, mock_time):
+    async def test_upload_and_tasks(self, monkeypatch, provider_and_mock, file_stream, credentials, settings, mock_time):
         provider, inner_provider = provider_and_mock
         basepath = 'waterbutler.providers.osfstorage.provider.{}'
-        path = WaterButlerPath('/' + upload_response['data']['name'],
-                               _ids=('Test', upload_response['data']['id']))
+        path = WaterButlerPath('/foopath', _ids=('Test', 'OtherTest'))
         url = 'https://waterbutler.io/{}/children/'.format(path.parent.identifier)
 
         mock_parity = mock.Mock()
@@ -719,7 +710,8 @@
         inner_provider.move.return_value = (utils.MockFileMetadata(), True)
         inner_provider.metadata.side_effect = exceptions.MetadataError('Boom!', code=404)
 
-        aiohttpretty.register_json_uri('POST', url, status=201, body=upload_response)
+        aiohttpretty.register_json_uri('POST', url, status=201, body={'version': 'versionpk', 'data': {'version': 42, 'downloads': 30, 'modified': '2017-03-13T15:43:02+00:00', 'path': '/alkjdaslke09', 'checkout': None, 'md5': 'abcd', 'sha256': 'bcde'}})
+
         monkeypatch.setattr(basepath.format('backup.main'), mock_backup)
         monkeypatch.setattr(basepath.format('parity.main'), mock_parity)
         monkeypatch.setattr(basepath.format('settings.RUN_TASKS'), True)
@@ -729,16 +721,14 @@
         res, created = await provider.upload(file_stream, path)
 
         assert created is True
-        assert res.name == '[TEST]'
-        assert res.extra['version'] == 8
+        assert res.name == 'foopath'
+        assert res.extra['version'] == 42
         assert res.provider == 'osfstorage'
-        assert res.extra['downloads'] == 0
+        assert res.extra['downloads'] == 30
         assert res.extra['checkout'] is None
 
-        inner_provider.upload.assert_called_once_with(file_stream, WaterButlerPath('/uniquepath'),
-                                                      check_created=False, fetch_metadata=False)
+        inner_provider.upload.assert_called_once_with(file_stream, WaterButlerPath('/uniquepath'), check_created=False, fetch_metadata=False)
         complete_path = os.path.join(FILE_PATH_COMPLETE, file_stream.writers['sha256'].hexdigest)
-<<<<<<< HEAD
         mock_parity.assert_called_once_with(complete_path, credentials['parity'], settings['parity'])
         mock_backup.assert_called_once_with(complete_path, 'versionpk', 'https://waterbutler.io/hooks/metadata/', credentials['archive'], settings['parity'])
         inner_provider.metadata.assert_called_once_with(WaterButlerPath('/' + file_stream.writers['sha256'].hexdigest))
@@ -746,7 +736,8 @@
 
     @pytest.mark.asyncio
     @pytest.mark.aiohttpretty
-    async def test_upload_fails(self, monkeypatch, provider_and_mock, file_stream, upload_response, mock_time):
+    async def test_upload_fails(self, monkeypatch, provider_and_mock, file_stream, upload_response,
+                                mock_time):
         self.patch_tasks(monkeypatch)
 
         path = WaterButlerPath('/newfile', _ids=('rootId', None))
@@ -760,16 +751,6 @@
         with pytest.raises(Exception):
             await provider.upload(file_stream, path)
 
-        assert not os.path.isfile(FILE_PATH_PENDING + '/uniquepath')
-        inner_provider.upload.assert_called_once_with(file_stream, WaterButlerPath('/uniquepath'), check_created=False, fetch_metadata=False)
-=======
-        mock_parity.assert_called_once_with(complete_path, credentials['parity'],
-                                            settings['parity'])
-        mock_backup.assert_called_once_with(complete_path, upload_response['version'],
-                                            'https://waterbutler.io/hooks/metadata/',
-                                            credentials['archive'], settings['parity'])
-        expected_path = WaterButlerPath('/' + file_stream.writers['sha256'].hexdigest)
-        inner_provider.metadata.assert_called_once_with(expected_path)
-        inner_provider.move.assert_called_once_with(inner_provider, WaterButlerPath('/uniquepath'),
-                                                    expected_path)
->>>>>>> ba557312
+        assert not os.path.isfile(FILE_PATH_PENDING + '/patched_path')
+        inner_provider.upload.assert_called_once_with(file_stream, WaterButlerPath('/patched_path'),
+                                                      check_created=False, fetch_metadata=False)