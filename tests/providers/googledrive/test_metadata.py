--- conflicted
+++ resolved
@@ -21,89 +21,6 @@
     return GoogleDrivePath('/conrad')
 
 
-<<<<<<< HEAD
-def test_file_metadata_drive(basepath):
-    item = fixtures.list_file['items'][0]
-    path = basepath.child(item['title'])
-    parsed = GoogleDriveFileMetadata(item, path)
-
-    assert parsed.provider == 'googledrive'
-    assert parsed.id == item['id']
-    assert path.name == item['title']
-    assert parsed.name == item['title']
-    assert parsed.size == item['fileSize']
-    assert parsed.modified == item['modifiedDate']
-    assert parsed.content_type == item['mimeType']
-    assert parsed.extra == {'revisionId': item['version'], 'webView': item['alternateLink']}
-    assert parsed.path == '/' + os.path.join(*[x.raw for x in path.parts])
-    assert parsed.materialized_path == str(path)
-    assert parsed.is_google_doc == False
-    assert parsed.export_name == item['title']
-
-
-def test_file_metadata_drive_slashes(basepath):
-    item = fixtures.file_forward_slash
-    path = basepath.child(item['title'])
-    parsed = GoogleDriveFileMetadata(item, path)
-
-    assert parsed.provider == 'googledrive'
-    assert parsed.id == item['id']
-    assert parsed.name == item['title']
-    assert parsed.name == path.name
-    assert parsed.size == item['fileSize']
-    assert parsed.modified == item['modifiedDate']
-    assert parsed.content_type == item['mimeType']
-    assert parsed.extra == {'revisionId': item['version'], 'webView': item['alternateLink']}
-    assert parsed.path == '/' + os.path.join(*[x.raw for x in path.parts])
-    assert parsed.materialized_path == str(path)
-    assert parsed.is_google_doc == False
-    assert parsed.export_name == item['title']
-
-
-def test_file_metadata_docs(basepath):
-    item = fixtures.docs_file_metadata
-    path = basepath.child(item['title'])
-    parsed = GoogleDriveFileMetadata(item, path)
-
-    assert parsed.name == item['title'] + '.gdoc'
-    assert parsed.extra == {'revisionId': item['version'], 'downloadExt': '.docx', 'webView': item['alternateLink']}
-    assert parsed.is_google_doc == True
-    assert parsed.export_name == parsed.name + '.docx'
-
-
-def test_folder_metadata():
-    item = fixtures.folder_metadata
-    path = GoogleDrivePath('/we/love/you/conrad').child(item['title'], folder=True)
-    parsed = GoogleDriveFolderMetadata(item, path)
-
-    assert parsed.provider == 'googledrive'
-    assert parsed.id == item['id']
-    assert parsed.name == item['title']
-    assert parsed.extra == {'revisionId': item['version']}
-    assert parsed.path == '/' + os.path.join(*[x.raw for x in path.parts]) + '/'
-    assert parsed.materialized_path == str(path)
-
-
-def test_folder_metadata_slash():
-    item = fixtures.folder_metadata_forward_slash
-    path = GoogleDrivePath('/we/love/you/conrad').child(item['title'], folder=True)
-    parsed = GoogleDriveFolderMetadata(item, path)
-
-    assert parsed.provider == 'googledrive'
-    assert parsed.id == item['id']
-    assert parsed.name == item['title']
-    assert parsed.extra == {'revisionId': item['version']}
-    assert parsed.path == '/' + os.path.join(*[x.raw for x in path.parts]) + '/'
-    assert parsed.materialized_path == str(path)
-
-
-def test_revision_metadata():
-    item = fixtures.revision_metadata
-    parsed = GoogleDriveRevision(item)
-    assert parsed.version_identifier == 'revision'
-    assert parsed.version == item['id']
-    assert parsed.modified == item['modifiedDate']
-=======
 class TestMetadata:
 
     def test_file_metadata_drive(self, basepath, root_provider_fixtures):
@@ -162,7 +79,7 @@
             'webView': item['alternateLink'],
         }
         assert parsed.is_google_doc is True
-        assert parsed.export_name == item['title'] + '.docx'
+        assert parsed.export_name == item['title'] + '.gdoc.docx'
 
     def test_folder_metadata(self, root_provider_fixtures):
         item = root_provider_fixtures['folder_metadata']
@@ -196,4 +113,3 @@
         assert parsed.version_identifier == 'revision'
         assert parsed.version == item['id']
         assert parsed.modified == item['modifiedDate']
->>>>>>> cc68aca3
