--- conflicted
+++ resolved
@@ -538,10 +538,6 @@
         assert isinstance(path.identifier, tuple)
         assert path.identifier == (provider.default_branch, None)
         assert path.parts[0].identifier ==  (provider.default_branch, None)
-<<<<<<< HEAD
-
-=======
->>>>>>> 98a228e5
 
 
     @pytest.mark.asyncio
@@ -653,30 +649,7 @@
         content = await result.read()
         assert content == b'delicious'
 
-<<<<<<< HEAD
-    @async
-    @pytest.mark.aiohttpretty
-    def test_download_by_path_revision(self, provider, repo_tree_metadata_root):
-        ref = hashlib.sha1().hexdigest()
-        file_sha = repo_tree_metadata_root['tree'][0]['sha']
-        path = yield from provider.validate_path('/file.txt', branch='other_branch')
-
-        url = provider.build_repo_url('git', 'blobs', file_sha)
-        tree_url = provider.build_repo_url('git', 'trees', ref, recursive=1)
-        commit_url = provider.build_repo_url('commits', path=path.path.lstrip('/'), sha='Just a test')
-
-        aiohttpretty.register_uri('GET', url, body=b'delicious')
-        aiohttpretty.register_json_uri('GET', tree_url, body=repo_tree_metadata_root)
-        aiohttpretty.register_json_uri('GET', commit_url, body=[{'commit': {'tree': {'sha': ref}}}])
-
-        result = yield from provider.download(path, revision='Just a test')
-        content = yield from result.read()
-        assert content == b'delicious'
-
-    # @async
-=======
     # @pytest.mark.asyncio
->>>>>>> 98a228e5
     # @pytest.mark.aiohttpretty
     # async def test_download_bad_status(self, provider):
     #     ref = hashlib.sha1().hexdigest()
