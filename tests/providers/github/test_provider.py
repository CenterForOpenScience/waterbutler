--- conflicted
+++ resolved
@@ -672,11 +672,7 @@
         result = yield from provider.metadata(path)
         item = repo_tree_metadata_root['tree'][0]
 
-<<<<<<< HEAD
-        assert result == GitHubFileTreeMetadata(item).serialized()
-=======
-        assert result == GitHubFileTreeMetadata(item, view_url=view_url)
->>>>>>> bdfd0686
+        assert result == GitHubFileTreeMetadata(item)
 
     # TODO: Additional Tests
     # def test_metadata_root_file_txt_branch(self, provider, repo_metadata, branch_metadata, repo_metadata_root):
@@ -772,12 +768,11 @@
 
         metadata = yield from provider.create_folder(path)
 
-<<<<<<< HEAD
-        assert metadata['kind'] == 'folder'
-        assert metadata['name'] == 'trains'
-        assert metadata['path'] == '/i/like/trains/'
-
-
+        assert metadata.kind == 'folder'
+        assert metadata.name == 'trains'
+        assert metadata.path == '/i/like/trains/'
+        
+        
 class TestWebView:
 
     @async
@@ -787,9 +782,4 @@
         result = yield from provider.web_view_link(path)
         segments = (settings['owner'], settings['repo'], 'blob', path.identifier[0], path.path)
         expected = build_url(github_settings.VIEW_URL, *segments)
-        assert result == expected
-=======
-        assert metadata.kind == 'folder'
-        assert metadata.name == 'trains'
-        assert metadata.path == '/i/like/trains/'
->>>>>>> bdfd0686
+        assert result == expected