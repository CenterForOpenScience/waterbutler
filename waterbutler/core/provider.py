--- conflicted
+++ resolved
@@ -233,10 +233,7 @@
     def request(self, *args, **kwargs):
         return RequestHandlerContext(self.make_request(*args, **kwargs))
 
-<<<<<<< HEAD
     @move_or_copy_validation  # Takes kwargs rename, conflict and handle_naming
-    async def move(self, dest_provider, src_path, dest_path):
-=======
     async def move(self,
                    dest_provider: 'BaseProvider',
                    src_path: wb_path.WaterButlerPath,
@@ -244,30 +241,22 @@
                    rename: str=None,
                    conflict: str='replace',
                    handle_naming: bool=True) -> typing.Tuple[wb_metadata.BaseMetadata, bool]:
->>>>>>> b787a92c
         """Moves a file or folder from the current provider to the specified one
         Performs a copy and then a delete.
         Calls :func:`BaseProvider.intra_move` if possible.
 
-        :param BaseProvider dest_provider: The provider to move to
-<<<<<<< HEAD
-        :param dict src_path: A path object to be sent to either :func:`BaseProvider.intra_move`
-            or :func:`BaseProvider.copy` and :func:`BaseProvider.delete`
-        :param dict dest_options: A dict to be sent to either :func:`BaseProvider.intra_move`
-            or :func:`BaseProvider.copy`
-        """
-
-        if src_path.is_dir:
-            metadata, created = await self._folder_file_op(self.move, dest_provider, src_path, dest_path)
-        else:
-            metadata, created = await self.copy(dest_provider, src_path, dest_path, handle_naming=False)
-=======
         :param wb_path.WaterButlerPath src_path: Path to where the resource can be found
         :param wb_path.WaterButlerPath dest_path: Path to where the resource will be moved
         :param str rename: The desired name of the resulting path, may be incremented
         :param str conflict: What to do in the event of a name conflict, ``replace`` or ``keep``
         :param bool handle_naming: If a naming conflict is detected, should it be automatically handled?
         """
+
+        if src_path.is_dir:
+            metadata, created = await self._folder_file_op(self.move, dest_provider, src_path, dest_path)
+        else:
+            metadata, created = await self.copy(dest_provider, src_path, dest_path, handle_naming=False)
+
         args = (dest_provider, src_path, dest_path)
         kwargs = {'rename': rename, 'conflict': conflict}
 
@@ -303,28 +292,12 @@
             meta_data, created = await self._folder_file_op(self.move, *args, **kwargs)  # type: ignore
         else:
             meta_data, created = await self.copy(*args, handle_naming=False, **kwargs)  # type: ignore
->>>>>>> b787a92c
 
         await self.delete(src_path)
 
         return meta_data, created
 
-<<<<<<< HEAD
     @move_or_copy_validation  # Takes kwargs rename, conflict and handle_naming
-    async def copy(self, dest_provider, src_path, dest_path):
-        """Copies a file or folder from the current provider to the specified one by simply
-        downloading the file and uploading it to the destination directory, naming conflicts
-        intra-provider moves and metrics are dealt with in the move_or_copy_validation decorator.
-
-        :param BaseProvider dest_provider: The provider to move to
-        :param dict src_path: A path object to be sent to either :func:`BaseProvider.intra_copy`
-            or :func:`BaseProvider.copy`
-        :param dict dest_path: A path object to be sent to :func:`BaseProvider.intra_copy`
-        """
-
-        if src_path.is_dir:
-            return await self._folder_file_op(self.copy, dest_provider, src_path, dest_path)
-=======
     async def copy(self,
                    dest_provider: 'BaseProvider',
                    src_path: wb_path.WaterButlerPath,
@@ -364,7 +337,6 @@
 
         if src_path.is_dir:
             return await self._folder_file_op(self.copy, *args, **kwargs)  # type: ignore
->>>>>>> b787a92c
 
         download_stream = await self.download(src_path)
 
@@ -373,16 +345,12 @@
 
         return await dest_provider.upload(download_stream, dest_path)
 
-<<<<<<< HEAD
-    async def _folder_file_op(self, func, dest_provider, src_path, dest_path):
-=======
     async def _folder_file_op(self,
                               func: typing.Callable,
                               dest_provider: 'BaseProvider',
                               src_path: wb_path.WaterButlerPath,
                               dest_path: wb_path.WaterButlerPath,
                               **kwargs) -> typing.Tuple[wb_metadata.BaseFolderMetadata, bool]:
->>>>>>> b787a92c
         """Recursively apply func to src/dest path.
 
         Called from: func: copy and move if src_path.is_dir.
