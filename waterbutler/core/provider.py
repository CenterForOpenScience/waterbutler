import abc
import asyncio
import itertools
from urllib import parse

import furl
import aiohttp

from waterbutler.core import streams
from waterbutler.core import exceptions
from waterbutler.core.utils import ZipStreamGenerator
from waterbutler.core.utils import RequestHandlerContext


def build_url(base, *segments, **query):
    url = furl.furl(base)
    # Filters return generators
    # Cast to list to force "spin" it
    url.path.segments = list(filter(
        lambda segment: segment,
        map(
            # Furl requires everything to be quoted or not, no mixtures allowed
            # prequote everything so %signs don't break everything
            lambda segment: parse.quote(segment.strip('/')),
            # Include any segments of the original url, effectively list+list but returns a generator
            itertools.chain(url.path.segments, segments)
        )
    ))
    url.args = query
    return url.url


class BaseProvider(metaclass=abc.ABCMeta):
    """The base class for all providers. Every provider must, at the least, implement all abstract
    methods in this class.

    .. note::
        When adding a new provider you must add it to setup.py's
        `entry_points` under the `waterbutler.providers` key formatted
        as: `<provider name> = waterbutler.providers.yourprovider:<FullProviderName>`

        Keep in mind that `yourprovider` modules must export the provider class
    """

    BASE_URL = None

    def __init__(self, auth, credentials, settings):
        """
        :param dict auth: Information about the user this provider will act on the behalf of
        :param dict credentials: The credentials used to authenticate with the provider,
            ofter an OAuth 2 token
        :param dict settings: Configuration settings for this provider,
            often folder or repo
        """
        self.auth = auth
        self.credentials = credentials
        self.settings = settings

    @abc.abstractproperty
    def NAME(self):
        raise NotImplementedError

    def __eq__(self, other):
        try:
            return (
                type(self) == type(other) and
                self.credentials == other.credentials
            )
        except AttributeError:
            return False

    def serialized(self):
        return {
            'name': self.NAME,
            'auth': self.auth,
            'settings': self.settings,
            'credentials': self.credentials,
        }

    def build_url(self, *segments, **query):
        """A nice wrapper around furl, builds urls based on self.BASE_URL

        :param tuple \*segments: A tuple of strings joined into /foo/bar/..
        :param dict \*\*query: A dictionary that will be turned into query parameters ?foo=bar
        :rtype: str
        """
        return build_url(self.BASE_URL, *segments, **query)

    @property
    def default_headers(self):
        """Headers to be included with every request
        Commonly OAuth headers or Content-Type
        """
        return {}

    def build_headers(self, **kwargs):
        headers = self.default_headers
        headers.update(kwargs)
        return {
            key: value
            for key, value in headers.items()
            if value is not None
        }

    async def make_request(self, *args, **kwargs):
        """A wrapper around :func:`aiohttp.request`. Inserts default headers.

        :param str method: The HTTP method
        :param str url: The url to send the request to
        :keyword range: An optional tuple (start, end) that is transformed into a Range header
        :keyword expects: An optional tuple of HTTP status codes as integers raises an exception
            if the returned status code is not in it.
        :type expects: tuple of ints
        :param Exception throws: The exception to be raised from expects
        :param tuple \*args: args passed to :func:`aiohttp.request`
        :param dict \*\*kwargs: kwargs passed to :func:`aiohttp.request`
        :rtype: :class:`aiohttp.Response`
        :raises ProviderError: Raised if expects is defined
        """
        kwargs['headers'] = self.build_headers(**kwargs.get('headers', {}))
        range = kwargs.pop('range', None)
        expects = kwargs.pop('expects', None)
        throws = kwargs.pop('throws', exceptions.ProviderError)
        if range:
            kwargs['headers']['Range'] = self._build_range_header(range)
        response = await aiohttp.request(*args, **kwargs)
        if expects and response.status not in expects:
            raise (await exceptions.exception_from_response(response, error=throws, **kwargs))
        return response

    def request(self, *args, **kwargs):
        return RequestHandlerContext(self.make_request(*args, **kwargs))

    async def move(self, dest_provider, src_path, dest_path, rename=None, conflict='replace', handle_naming=True):
        """Moves a file or folder from the current provider to the specified one
        Performs a copy and then a delete.
        Calls :func:`BaseProvider.intra_move` if possible.

        :param BaseProvider dest_provider: The provider to move to
        :param dict source_options: A dict to be sent to either :func:`BaseProvider.intra_move`
            or :func:`BaseProvider.copy` and :func:`BaseProvider.delete`
        :param dict dest_options: A dict to be sent to either :func:`BaseProvider.intra_move`
            or :func:`BaseProvider.copy`
        """
        args = (dest_provider, src_path, dest_path)
        kwargs = {'rename': rename, 'conflict': conflict}

        if handle_naming:
            dest_path = await dest_provider.handle_naming(
                src_path,
                dest_path,
                rename=rename,
                conflict=conflict,
            )
            args = (dest_provider, src_path, dest_path)
            kwargs = {}

        if self.can_intra_move(dest_provider, src_path):
            return (await self.intra_move(*args))

        if src_path.is_dir:
            metadata, created = await self._folder_file_op(self.move, *args, **kwargs)
        else:
            metadata, created = await self.copy(*args, handle_naming=False, **kwargs)

        await self.delete(src_path)

        return metadata, created

    async def copy(self, dest_provider, src_path, dest_path, rename=None, conflict='replace', handle_naming=True):
        args = (dest_provider, src_path, dest_path)
        kwargs = {'rename': rename, 'conflict': conflict, 'handle_naming': handle_naming}

        if handle_naming:
            dest_path = await dest_provider.handle_naming(
                src_path,
                dest_path,
                rename=rename,
                conflict=conflict,
            )
            args = (dest_provider, src_path, dest_path)
            kwargs = {}

        if self.can_intra_copy(dest_provider, src_path):
                return (await self.intra_copy(*args))

        if src_path.is_dir:
            return (await self._folder_file_op(self.copy, *args, **kwargs))

        download_stream = await self.download(src_path)

        if getattr(download_stream, 'name', None):
            dest_path.rename(download_stream.name)

        return (await dest_provider.upload(download_stream, dest_path))

    async def _folder_file_op(self, func, dest_provider, src_path, dest_path, **kwargs):
        assert src_path.is_dir, 'src_path must be a directory'
        assert asyncio.iscoroutinefunction(func), 'func must be a coroutine'

        try:
            await dest_provider.delete(dest_path)
            created = True
        except exceptions.ProviderError as e:
            if e.code != 404:
                raise
            created = False

        folder = await dest_provider.create_folder(dest_path)

        dest_path = await dest_provider.revalidate_path(dest_path.parent, dest_path.name, folder=dest_path.is_dir)

        futures = []
        for item in (await self.metadata(src_path)):
            futures.append(
                asyncio.ensure_future(
                    func(
                        dest_provider,
                        # TODO figure out a way to cut down on all the requests made here
                        (await self.revalidate_path(src_path, item.name, folder=item.is_folder)),
                        (await dest_provider.revalidate_path(dest_path, item.name, folder=item.is_folder)),
                        handle_naming=False,
                    )
                )
            )

        if not futures:
            folder.children = []
            return folder, created

        finished, pending = await asyncio.wait(futures, return_when=asyncio.FIRST_EXCEPTION)

        if len(pending) != 0:
            finished.pop().result()

        folder.children = [
            future.result()[0]  # result is a tuple of (metadata, created)
            for future in finished
        ]

        return folder, created

    async def handle_naming(self, src_path, dest_path, rename=None, conflict='replace'):
        """Given a WaterButlerPath and the desired name, handle any potential naming issues.

        i.e.:
            cp /file.txt /folder/ -> /folder/file.txt
            cp /folder/ /folder/ -> /folder/folder/
            cp /file.txt /folder/file.txt -> /folder/file.txt
            cp /file.txt /folder/file.txt -> /folder/file (1).txt
            cp /file.txt /folder/doc.txt -> /folder/doc.txt

        :param WaterButlerPath src_path: The object that is being copied
        :param WaterButlerPath dest_path: The path that is being copied to or into
        :param str rename: The desired name of the resulting path, may be incremented
        :param str conflict: The conflict resolution strategy, replace or keep
        """
        if src_path.is_dir and dest_path.is_file:
            # Cant copy a directory to a file
            raise ValueError('Destination must be a directory if the source is')

        if not dest_path.is_file:
            # Directories always are going to be copied into
            # cp /folder1/ /folder2/ -> /folder1/folder2/
            dest_path = await self.revalidate_path(
                dest_path,
                rename or src_path.name,
                folder=src_path.is_dir
            )

        dest_path, _ = await self.handle_name_conflict(dest_path, conflict=conflict)

        return dest_path

    def can_intra_copy(self, other, path=None):
        """Indicates if a quick copy can be performed between the current provider and `other`.

        .. note::
            Defaults to False

        :param waterbutler.core.provider.BaseProvider other: The provider to check against
        :rtype: bool
        """
        return False

    def can_intra_move(self, other, path=None):
        """Indicates if a quick move can be performed between the current provider and `other`.

        .. note::
            Defaults to False

        :param waterbutler.core.provider.BaseProvider other: The provider to check against
        :rtype: bool
        """
        return False

    def intra_copy(self, dest_provider, source_options, dest_options):
        raise NotImplementedError

    async def intra_move(self, dest_provider, src_path, dest_path):
        data, created = await self.intra_copy(dest_provider, src_path, dest_path)
        await self.delete(src_path)
        return data, created

    async def exists(self, path, **kwargs):
        try:
            return (await self.metadata(path, **kwargs))
        except exceptions.NotFoundError:
            return False
        except exceptions.MetadataError as e:
            if e.code != 404:
                raise
        return False

    async def handle_name_conflict(self, path, conflict='replace', **kwargs):
        """Given a name and a conflict resolution pattern determine
        the correct file path to upload to and indicate if that file exists or not

        :param WaterbutlerPath path: An object supporting the waterbutler path API
        :param str conflict: replace, keep, warn
        :rtype: (WaterButlerPath, dict or False)
        :raises: NamingConflict
        """
<<<<<<< HEAD
        exists = yield from self.exists(path, **kwargs)
=======
        exists = await self.exists(path, **kwargs)
>>>>>>> 98a228e5
        if not exists or conflict == 'replace':
            return path, exists
        if conflict == 'warn':
            raise exceptions.NamingConflict(path)

        while (await self.exists(path.increment_name(), **kwargs)):
            pass
        # path.increment_name()
        # exists = self.exists(str(path))
        return path, False

    async def revalidate_path(self, base, path, folder=False):
        """Take a path and a base path and build a WaterButlerPath representing `/base/path`.  For
        id-based providers, this will need to lookup the id of the new child object.

        :param WaterButlerPath base: The base folder to look under
        :param str path: the path of a child of `base`, relative to `base`
        :param bool folder: whether the returned WaterButlerPath should represent a folder
        :rtype: WaterButlerPath
        """
        return base.child(path, folder=folder)

    async def zip(self, path, **kwargs):
        """Streams a Zip archive of the given folder

        :param str path: The folder to compress
        """

        metadata = await self.metadata(path)
        if path.is_file:
            metadata = [metadata]
            path = path.parent

        return streams.ZipStreamReader(ZipStreamGenerator(self, path, *metadata))

    @abc.abstractmethod
    def can_duplicate_names(self):
        """Returns True if a file and a folder in the same directory can have identical names."""
        raise NotImplementedError

    @abc.abstractmethod
    def download(self, **kwargs):
        """Download a file from this provider.

        :param dict \*\*kwargs: Arguments to be parsed by child classes
        :rtype: :class:`waterbutler.core.streams.ResponseStreamReader`
        :raises: :class:`waterbutler.core.exceptions.DownloadError`
        """
        raise NotImplementedError

    @abc.abstractmethod
    def upload(self, stream, **kwargs):
        """

        :param dict \*\*kwargs: Arguments to be parsed by child classes
        :rtype: (:class:`waterbutler.core.metadata.BaseFileMetadata`, :class:`bool`)
        :raises: :class:`waterbutler.core.exceptions.DeleteError`
        """
        raise NotImplementedError

    @abc.abstractmethod
    def delete(self, **kwargs):
        """

        :param dict \*\*kwargs: Arguments to be parsed by child classes
        :rtype: :class:`None`
        :raises: :class:`waterbutler.core.exceptions.DeleteError`
        """
        raise NotImplementedError

    @abc.abstractmethod
    def metadata(self, **kwargs):
        """Get metdata about the specified resource from this provider. Will be a :class:`list`
        if the resource is a directory otherwise an instance of
        :class:`waterbutler.core.metadata.BaseFileMetadata`

        :param dict \*\*kwargs: Arguments to be parsed by child classes
        :rtype: :class:`waterbutler.core.metadata.BaseMetadata`
        :rtype: :class:`list` of :class:`waterbutler.core.metadata.BaseMetadata`
        :raises: :class:`waterbutler.core.exceptions.MetadataError`
        """
        raise NotImplementedError

    @abc.abstractmethod
    def validate_v1_path(self, path, **kwargs):
        """API v1 requires that requests against folder endpoints always end with a slash, and
        requests against files never end with a slash.  This method checks the provider's metadata
        for the given id and throws a 404 Not Found if the implicit and explicit types don't
        match.  This method duplicates the logic in the provider's validate_path method, but
        validate_path must currently accomodate v0 AND v1 semantics.  After v0's retirement, this
        method can replace validate_path.

        :param str path: user-supplied path to validate
        :rtype: :class:`waterbutler.core.path`
        :raises: :class:`waterbutler.core.exceptions.NotFoundError`

        """
        raise NotImplementedError

    @abc.abstractmethod
    def validate_path(self, path, **kwargs):
        raise NotImplementedError

    def path_from_metadata(self, parent_path, metadata):
        return parent_path.child(metadata.name, _id=metadata.path.strip('/'), folder=metadata.is_folder)

    def revisions(self, **kwargs):
        return []  # TODO Raise 405 by default h/t @rliebz

    def create_folder(self, *args, **kwargs):
        """Create a folder in the current provider
        returns True if the folder was created; False if it already existed

        :rtype: :class:`waterbutler.core.metadata.BaseFolderMetadata`
        :raises: :class:`waterbutler.core.exceptions.FolderCreationError`
        """
        raise exceptions.ProviderError({'message': 'Folder creation not supported.'}, code=405)

    def _build_range_header(self, slice_tup):
        start, end = slice_tup
        return 'bytes={}-{}'.format(
            '' if start is None else start,
            '' if end is None else end
        )<|MERGE_RESOLUTION|>--- conflicted
+++ resolved
@@ -321,11 +321,7 @@
         :rtype: (WaterButlerPath, dict or False)
         :raises: NamingConflict
         """
-<<<<<<< HEAD
-        exists = yield from self.exists(path, **kwargs)
-=======
         exists = await self.exists(path, **kwargs)
->>>>>>> 98a228e5
         if not exists or conflict == 'replace':
             return path, exists
         if conflict == 'warn':
