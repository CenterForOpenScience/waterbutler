import abc
import time
import typing
import asyncio
import logging
import weakref
import functools
import itertools
from urllib import parse

import furl
import aiohttp

from waterbutler.core import streams
from waterbutler.core import exceptions
from waterbutler.core import path as wb_path
from waterbutler import settings as wb_settings
from waterbutler.core.metrics import MetricsRecord
from waterbutler.core import metadata as wb_metadata
from waterbutler.core.utils import ZipStreamGenerator
from waterbutler.core.utils import RequestHandlerContext


logger = logging.getLogger(__name__)
_THROTTLES = weakref.WeakKeyDictionary()  # type: weakref.WeakKeyDictionary


def throttle(concurrency=10, interval=1):
    def _throttle(func):
        @functools.wraps(func)
        async def wrapped(*args, **kwargs):
            if asyncio.get_event_loop() not in _THROTTLES:
                count, last_call, event = 0, time.time(), asyncio.Event()
                _THROTTLES[asyncio.get_event_loop()] = (count, last_call, event)
                event.set()
            else:
                count, last_call, event = _THROTTLES[asyncio.get_event_loop()]

            await event.wait()
            count += 1
            if count > concurrency:
                count = 0
                if (time.time() - last_call) < interval:
                    event.clear()
                    await asyncio.sleep(interval - (time.time() - last_call))
                    event.set()

            last_call = time.time()
            _THROTTLES[asyncio.get_event_loop()] = (count, last_call, event)
            return await func(*args, **kwargs)
        return wrapped
    return _throttle


def build_url(base, *segments, **query):
    url = furl.furl(base)
    # Filters return generators
    # Cast to list to force "spin" it
    url.path.segments = list(filter(
        lambda segment: segment,
        map(
            # Furl requires everything to be quoted or not, no mixtures allowed
            # prequote everything so %signs don't break everything
            lambda segment: parse.quote(segment.strip('/')),
            # Include any segments of the original url, effectively list+list but returns a generator
            itertools.chain(url.path.segments, segments)
        )
    ))
    url.args = query
    return url.url


def move_or_copy_validation(func):
    async def wrapper(self, dest_provider, src_path, dest_path, rename=None, conflict='replace', handle_naming=True):

        self.provider_metrics.add(func.__name__, {
            'got_handle_naming': handle_naming,
            'conflict': conflict,
            'got_rename': rename is not None,
        })

        if handle_naming:
            dest_path = await dest_provider.handle_naming(
                src_path,
                dest_path,
                rename=rename,
                conflict=conflict,
            )

        # files and folders shouldn't overwrite themselves
        if (
                self.shares_storage_root(dest_provider) and
                src_path.materialized_path == dest_path.materialized_path
        ):
            raise exceptions.OverwriteSelfError(src_path)

        intra_move_or_copy = getattr(self, 'intra_{}'.format(func.__name__))
        can_intra_move_or_copy = getattr(self, 'can_intra_{}'.format(func.__name__))

        if can_intra_move_or_copy(dest_provider, src_path):
            self.provider_metrics.add('{0}.can_intra_{0}'.format(func.__name__), True)
            return await intra_move_or_copy(dest_provider, src_path, dest_path)
        else:
            self.provider_metrics.add('{0}.can_intra_{0}'.format(func.__name__), False)

        return await func(self, dest_provider, src_path, dest_path)
    return wrapper


class BaseProvider(metaclass=abc.ABCMeta):
    """The base class for all providers. Every provider must, at the least, implement all abstract
    methods in this class.

    .. note::
        When adding a new provider you must add it to setup.py's
        `entry_points` under the `waterbutler.providers` key formatted
        as: `<provider name> = waterbutler.providers.yourprovider:<FullProviderName>`

        Keep in mind that `yourprovider` modules must export the provider class
    """

    BASE_URL = None

    def __init__(self, auth: dict,
                 credentials: dict,
                 settings: dict,
                 retry_on: typing.Set[int]={408, 502, 503, 504}) -> None:
        """
        :param auth: ( :class:`dict` ) Information about the user this provider will act on the behalf of
        :param credentials: ( :class:`dict` ) The credentials used to authenticate with the provider,
            ofter an OAuth 2 token
        :param settings: ( :class:`dict` ) Configuration settings for this provider,
            often folder or repo
        """
        self._retry_on = retry_on
        self.auth = auth
        self.credentials = credentials
        self.settings = settings

        self.provider_metrics = MetricsRecord('provider')
        self.provider_metrics.add('auth', auth)
        self.metrics = self.provider_metrics.new_subrecord(self.NAME)

    @property
    @abc.abstractmethod
    def NAME(self) -> str:
        raise NotImplementedError

    def __eq__(self, other):
        try:
            return (
                type(self) == type(other) and
                self.credentials == other.credentials
            )
        except AttributeError:
            return False

    def serialized(self) -> dict:
        return {
            'name': self.NAME,
            'auth': self.auth,
            'settings': self.settings,
            'credentials': self.credentials,
        }

    def build_url(self, *segments, **query) -> str:
        """A nice wrapper around furl, builds urls based on self.BASE_URL

        :param \*segments: ( :class:`tuple` ) A tuple of strings joined into /foo/bar/..
        :param \*\*query: ( :class:`dict` ) A dictionary that will be turned into query parameters ?foo=bar
        :rtype: :class:`str`
        """
        return build_url(self.BASE_URL, *segments, **query)

    @property
    def default_headers(self) -> dict:
        """Headers to be included with every request
        Commonly OAuth headers or Content-Type
        """
        return {}

    def build_headers(self, **kwargs) -> dict:
        headers = self.default_headers
        headers.update(kwargs)
        return {
            key: value
            for key, value in headers.items()
            if value is not None
        }

    @throttle()
    async def make_request(self, method: str, url: str, *args, **kwargs) -> aiohttp.client.ClientResponse:
        """A wrapper around :func:`aiohttp.request`. Inserts default headers.

        :param method: ( :class:`str` ) The HTTP method
        :param url: ( :class:`str` ) The url to send the request to
        :keyword range: An optional tuple (start, end) that is transformed into a Range header
        :keyword expects: An optional tuple of HTTP status codes as integers raises an exception
            if the returned status code is not in it.
        :type expects: tuple of ints
        :param throws: ( :class:`Exception` ) The exception to be raised from expects
        :param \*args: ( :class:`tuple` )args passed to :func:`aiohttp.request`
        :param \*\*kwargs:  ( :class:`dict` ) kwargs passed to :func:`aiohttp.request`
        :rtype: :class:`aiohttp.ClientResponse`
        :raises: :class:`.UnhandledProviderError` Raised if expects is defined
        """
        kwargs['headers'] = self.build_headers(**kwargs.get('headers', {}))
        retry = _retry = kwargs.pop('retry', 2)
        range = kwargs.pop('range', None)
        expects = kwargs.pop('expects', None)
        throws = kwargs.pop('throws', exceptions.UnhandledProviderError)
        if range:
            kwargs['headers']['Range'] = self._build_range_header(range)

        if callable(url):
            url = url()
        while retry >= 0:
            try:
                self.provider_metrics.incr('requests.count')
                self.provider_metrics.append('requests.urls', url)
                response = await aiohttp.request(method, url, *args, **kwargs)
                self.provider_metrics.append('requests.verbose', ['OK', response.status, url])
                if expects and response.status not in expects:
                    raise (await exceptions.exception_from_response(response, error=throws, **kwargs))
                return response
            except throws as e:
                self.provider_metrics.append('requests.verbose', ['NO', e.code, url])
                if retry <= 0 or e.code not in self._retry_on:
                    raise
                await asyncio.sleep((1 + _retry - retry) * 2)
                retry -= 1

    def request(self, *args, **kwargs):
        return RequestHandlerContext(self.make_request(*args, **kwargs))

    @move_or_copy_validation  # Takes kwargs rename, conflict and handle_naming
    async def move(self,
                   dest_provider: 'BaseProvider',
                   src_path: wb_path.WaterButlerPath,
                   dest_path: wb_path.WaterButlerPath,
                   rename: str=None,
                   conflict: str='replace',
                   handle_naming: bool=True) -> typing.Tuple[wb_metadata.BaseMetadata, bool]:
        """Moves a file or folder from the current provider to the specified one
        Performs a copy and then a delete.
        Calls :func:`BaseProvider.intra_move` if possible.

<<<<<<< HEAD
        :param wb_path.WaterButlerPath src_path: Path to where the resource can be found
        :param wb_path.WaterButlerPath dest_path: Path to where the resource will be moved
        :param str rename: The desired name of the resulting path, may be incremented
        :param str conflict: What to do in the event of a name conflict, ``replace`` or ``keep``
        :param bool handle_naming: If a naming conflict is detected, should it be automatically handled?
=======
        :param dest_provider: ( :class:`.BaseProvider` ) The provider to move to
        :param src_path: ( :class:`.WaterButlerPath` ) Path to where the resource can be found
        :param dest_path: ( :class:`.WaterButlerPath` ) Path to where the resource will be moved
        :param rename: ( :class:`str` ) The desired name of the resulting path, may be incremented
        :param conflict: ( :class:`str` ) What to do in the event of a name conflict, ``replace`` or ``keep``
        :param handle_naming: ( :class:`bool` ) If a naming conflict is detected, should it be automatically handled?
>>>>>>> 481c9d97
        """

        if src_path.is_dir:
            metadata, created = await self._folder_file_op(self.move, dest_provider, src_path, dest_path)
        else:
            metadata, created = await self.copy(dest_provider, src_path, dest_path, handle_naming=False)

        args = (dest_provider, src_path, dest_path)
        kwargs = {'rename': rename, 'conflict': conflict}

        self.provider_metrics.add('move', {
            'got_handle_naming': handle_naming,
            'conflict': conflict,
            'got_rename': rename is not None,
        })

        if handle_naming:
            dest_path = await dest_provider.handle_naming(
                src_path,
                dest_path,
                rename=rename,
                conflict=conflict,
            )
            args = (dest_provider, src_path, dest_path)
            kwargs = {}

        # files and folders shouldn't overwrite themselves
        if (
            self.shares_storage_root(dest_provider) and
            src_path.materialized_path == dest_path.materialized_path
        ):
            raise exceptions.OverwriteSelfError(src_path)

        self.provider_metrics.add('move.can_intra_move', False)
        if self.can_intra_move(dest_provider, src_path):
            self.provider_metrics.add('move.can_intra_move', True)
            return await self.intra_move(*args)

        if src_path.is_dir:
            meta_data, created = await self._folder_file_op(self.move, *args, **kwargs)  # type: ignore
        else:
            meta_data, created = await self.copy(*args, handle_naming=False, **kwargs)  # type: ignore

        await self.delete(src_path)

        return meta_data, created

    @move_or_copy_validation  # Takes kwargs rename, conflict and handle_naming
    async def copy(self,
                   dest_provider: 'BaseProvider',
                   src_path: wb_path.WaterButlerPath,
                   dest_path: wb_path.WaterButlerPath,
                   rename: str=None, conflict: str='replace',
                   handle_naming: bool=True) \
            -> typing.Tuple[wb_metadata.BaseMetadata, bool]:
        args = (dest_provider, src_path, dest_path)
        kwargs = {'rename': rename, 'conflict': conflict, 'handle_naming': handle_naming}

        self.provider_metrics.add('copy', {
            'got_handle_naming': handle_naming,
            'conflict': conflict,
            'got_rename': rename is not None,
        })
        if handle_naming:
            dest_path = await dest_provider.handle_naming(
                src_path,
                dest_path,
                rename=rename,
                conflict=conflict,
            )
            args = (dest_provider, src_path, dest_path)
            kwargs = {}

        # files and folders shouldn't overwrite themselves
        if (
                self.shares_storage_root(dest_provider) and
                src_path.materialized_path == dest_path.materialized_path
        ):
            raise exceptions.OverwriteSelfError(src_path)

        self.provider_metrics.add('copy.can_intra_copy', False)
        if self.can_intra_copy(dest_provider, src_path):
            self.provider_metrics.add('copy.can_intra_copy', True)
            return await self.intra_copy(*args)

        if src_path.is_dir:
            return await self._folder_file_op(self.copy, *args, **kwargs)  # type: ignore

        download_stream = await self.download(src_path)

        if getattr(download_stream, 'name', None):
            dest_path.rename(download_stream.name)

        return await dest_provider.upload(download_stream, dest_path)

    async def _folder_file_op(self,
                              func: typing.Callable,
                              dest_provider: 'BaseProvider',
                              src_path: wb_path.WaterButlerPath,
                              dest_path: wb_path.WaterButlerPath,
                              **kwargs) -> typing.Tuple[wb_metadata.BaseFolderMetadata, bool]:
        """Recursively apply func to src/dest path.

        Called from: func: copy and move if src_path.is_dir.

        Calls: func: dest_provider.delete and notes result for bool: created
               func: dest_provider.create_folder
               func: dest_provider.revalidate_path
               func: self.metadata

        :param coroutine func: to be applied to src/dest path
        :param *Provider dest_provider: Destination provider
        :param *ProviderPath src_path: Source path
        :param *ProviderPath dest_path: Destination path
        """
        assert src_path.is_dir, 'src_path must be a directory'
        assert asyncio.iscoroutinefunction(func), 'func must be a coroutine'

        try:
            await dest_provider.delete(dest_path)
            created = False
        except exceptions.ProviderError as e:
            if e.code != 404:
                raise
            created = True

        folder = await dest_provider.create_folder(dest_path, folder_precheck=False)

        dest_path = await dest_provider.revalidate_path(dest_path.parent, dest_path.name, folder=dest_path.is_dir)

        folder.children = []
        items = await self.metadata(src_path)  # type: ignore

        # Metadata returns a union, which confuses mypy
        self.provider_metrics.append('_folder_file_ops.item_counts', len(items))  # type: ignore

        for i in range(0, len(items), wb_settings.OP_CONCURRENCY):  # type: ignore
            futures = []
            for item in items[i:i + wb_settings.OP_CONCURRENCY]:  # type: ignore
                futures.append(asyncio.ensure_future(
                    func(
                        dest_provider,
                        # TODO figure out a way to cut down on all the requests made here
                        (await self.revalidate_path(src_path, item.name, folder=item.is_folder)),
                        (await dest_provider.revalidate_path(dest_path, item.name, folder=item.is_folder)),
                        handle_naming=False,
                    )
                ))

                if item.is_folder:
                    await futures[-1]

            if not futures:
                continue

            done, _ = await asyncio.wait(futures, return_when=asyncio.FIRST_EXCEPTION)

            for fut in done:
                folder.children.append(fut.result()[0])

        return folder, created

    async def handle_naming(self,
                            src_path: wb_path.WaterButlerPath,
                            dest_path: wb_path.WaterButlerPath,
                            rename: str=None,
                            conflict: str='replace') -> wb_path.WaterButlerPath:
        """Given a :class:`.WaterButlerPath` and the desired name, handle any potential naming issues.

        i.e.:

        ::

            cp /file.txt /folder/           ->    /folder/file.txt
            cp /folder/ /folder/            ->    /folder/folder/
            cp /file.txt /folder/file.txt   ->    /folder/file.txt
            cp /file.txt /folder/file.txt   ->    /folder/file (1).txt
            cp /file.txt /folder/doc.txt    ->    /folder/doc.txt


        :param src_path: ( :class:`.WaterButlerPath` ) The object that is being copied
        :param dest_path: ( :class:`.WaterButlerPath` ) The path that is being copied to or into
        :param rename: ( :class:`str` ) The desired name of the resulting path, may be incremented
        :param conflict: ( :class:`str` ) The conflict resolution strategy, ``replace`` or ``keep``

        :rtype: :class:`.WaterButlerPath`
        """
        if src_path.is_dir and dest_path.is_file:
            # Cant copy a directory to a file
            raise ValueError('Destination must be a directory if the source is')

        if not dest_path.is_file:
            # Directories always are going to be copied into
            # cp /folder1/ /folder2/ -> /folder1/folder2/
            dest_path = await self.revalidate_path(
                dest_path,
                rename or src_path.name,
                folder=src_path.is_dir
            )

        dest_path, _ = await self.handle_name_conflict(dest_path, conflict=conflict)

        return dest_path

    def can_intra_copy(self,
                       other: 'BaseProvider',
                       path: wb_path.WaterButlerPath=None) -> bool:
        """Indicates if a quick copy can be performed between the current provider and `other`.

        .. note::
            Defaults to False

        :param other: ( :class:`.BaseProvider` ) The provider to check against
        :param  path: ( :class:`.WaterButlerPath` ) The path of the desired resource
        :rtype: :class:`bool`
        """
        return False

    def can_intra_move(self,
                       other: 'BaseProvider',
                       path: wb_path.WaterButlerPath=None) -> bool:
        """Indicates if a quick move can be performed between the current provider and `other`.

        .. note::
            Defaults to False

        :param other: ( :class:`.BaseProvider` ) The provider to check against
        :param path: ( :class:`.WaterButlerPath` ) The path of the desired resource
        :rtype: :class:`bool`
        """
        return False

    async def intra_copy(self,
                         dest_provider: 'BaseProvider',
                         source_path: wb_path.WaterButlerPath,
                         dest_path: wb_path.WaterButlerPath) -> typing.Tuple[wb_metadata.BaseFileMetadata, bool]:
        """If the provider supports copying files and/or folders within itself by some means other
        than download/upload, then ``can_intra_copy`` should return ``True``.  This method will
        implement the copy.  It accepts the destination provider, a source path, and the
        destination path.  Returns the metadata for the newly created file and a boolean indicating
        whether the copied entity is completely new (``True``) or overwrote a previously-existing
        file (``False``).

        :param  dest_provider: ( :class:`.BaseProvider` )  a provider instance for the destination
        :param  src_path: ( :class:`.WaterButlerPath` )  the Path of the entity being copied
        :param  dest_path: ( :class:`.WaterButlerPath` ) the Path of the destination being copied to
        :rtype: (:class:`.BaseFileMetadata`, :class:`bool`)
        """
        raise NotImplementedError

    async def intra_move(self,
                         dest_provider: 'BaseProvider',
                         src_path: wb_path.WaterButlerPath,
                         dest_path: wb_path.WaterButlerPath) -> typing.Tuple[wb_metadata.BaseFileMetadata, bool]:
        """If the provider supports moving files and/or folders within itself by some means other
        than download/upload/delete, then ``can_intra_move`` should return ``True``.  This method
        will implement the move.  It accepts the destination provider, a source path, and the
        destination path.  Returns the metadata for the newly created file and a boolean indicating
        whether the moved entity is completely new (``True``) or overwrote a previously-existing
        file (``False``).

        :param  dest_provider: ( :class:`.BaseProvider` ) a provider instance for the destination
        :param  src_path: ( :class:`.WaterButlerPath` ) the Path of the entity being moved
        :param  dest_path: ( :class:`.WaterButlerPath` ) the Path of the destination being moved to
        :rtype: (:class:`.BaseFileMetadata`, :class:`bool`)
        """
        data, created = await self.intra_copy(dest_provider, src_path, dest_path)
        await self.delete(src_path)
        return data, created

    async def exists(self, path: wb_path.WaterButlerPath, **kwargs) \
            -> typing.Union[bool, wb_metadata.BaseMetadata, typing.List[wb_metadata.BaseMetadata]]:
        """Check for existence of WaterButlerPath

        Attempt to retrieve provider metadata to determine existence of a WaterButlerPath.  If
        successful, will return the result of `self.metadata()` which may be `[]` for empty
        folders.

        :param  path: ( :class:`.WaterButlerPath` ) path to check for
        :rtype: (`self.metadata()` or False)
        """
        try:
            return await self.metadata(path, **kwargs)
        except exceptions.NotFoundError:
            return False
        except exceptions.MetadataError as e:
            if e.code != 404:
                raise
        return False

    async def handle_name_conflict(self,
                                   path: wb_path.WaterButlerPath,
                                   conflict: str='replace',
                                   **kwargs) -> typing.Tuple[wb_path.WaterButlerPath, bool]:
        """Check WaterButlerPath and resolve conflicts

        Given a WaterButlerPath and a conflict resolution pattern determine
        the correct file path to upload to and indicate if that file exists or not

        :param  path: ( :class:`.WaterButlerPath` ) Desired path to check for conflict
        :param conflict: ( :class:`str` ) replace, keep, warn
        :rtype: (:class:`.WaterButlerPath` or False)
        :raises: :class:`.NamingConflict`
        """
        exists = await self.exists(path, **kwargs)
        if (not exists and not exists == []) or conflict == 'replace':
            return path, exists  # type: ignore
        if conflict == 'warn':
            raise exceptions.NamingConflict(path.name)

        while True:
            path.increment_name()
            test_path = await self.revalidate_path(
                path.parent,
                path.name,
                folder=path.is_dir
            )

            exists = await self.exists(test_path, **kwargs)
            if not (exists or exists == []):
                break

        return path, False

    async def revalidate_path(self,
                              base: wb_path.WaterButlerPath,
                              path: str,
                              folder: bool=False) -> wb_path.WaterButlerPath:
        """Take a path and a base path and build a WaterButlerPath representing `/base/path`.  For
        id-based providers, this will need to lookup the id of the new child object.

        :param  base: ( :class:`.WaterButlerPath` ) The base folder to look under
        :param path: ( :class:`str`) the path of a child of `base`, relative to `base`
        :param folder: ( :class:`bool` )whether the returned WaterButlerPath should represent a folder
        :rtype: :class:`.WaterButlerPath`
        """
        return base.child(path, folder=folder)

    async def zip(self, path: wb_path.WaterButlerPath, **kwargs) -> asyncio.StreamReader:
        """Streams a Zip archive of the given folder

        :param  path: ( :class:`.WaterButlerPath` ) The folder to compress
        """

        meta_data = await self.metadata(path)  # type: ignore
        if path.is_file:
            meta_data = [meta_data]  # type: ignore
            path = path.parent

        return streams.ZipStreamReader(ZipStreamGenerator(self, path, *meta_data))  # type: ignore

    def shares_storage_root(self, other: 'BaseProvider') -> bool:
        """Returns True if ``self`` and ``other`` both point to the same storage root.  Used to
        detect when a file move/copy action might result in the file overwriting itself. Most
        providers have enough uniquely identifing information in the settings to detect this,
        but some providers may need to override this to do further detection.

        :param  other: ( :class:`.BaseProvider`) another provider instance to compare with
        :rtype: :class:`bool`  (True if both providers use the same storage root)
        """
        return self.NAME == other.NAME and self.settings == other.settings

    @abc.abstractmethod
    def can_duplicate_names(self) -> bool:
        """Returns True if a file and a folder in the same directory can have identical names."""
        raise NotImplementedError

    @abc.abstractmethod
    async def download(self, src_path: wb_path.WaterButlerPath, **kwargs) -> streams.ResponseStreamReader:
        """Download a file from this provider.

        :param src_path: ( :class:`.WaterButlerPath` ) Path to the file to be downloaded
        :param \*\*kwargs: ( :class:`dict` ) Arguments to be parsed by child classes
        :rtype: :class:`.ResponseStreamReader`
        :raises: :class:`.DownloadError`
        """
        raise NotImplementedError

    @abc.abstractmethod
    async def upload(self, stream: streams.BaseStream, path: wb_path.WaterButlerPath, *args, **kwargs) \
            -> typing.Tuple[wb_metadata.BaseFileMetadata, bool]:
        """Uploads the given stream to the provider.  Returns the metadata for the newly created
        file and a boolean indicating whether the file is completely new (``True``) or overwrote
        a previously-existing file (``False``)

        :param path: ( :class:`.WaterButlerPath` ) Where to upload the file to
        :param  stream: ( :class:`.BaseStream` ) The content to be uploaded
        :param \*\*kwargs: ( :class:`dict` ) Arguments to be parsed by child classes
        :rtype: (:class:`.BaseFileMetadata`, :class:`bool`)
        :raises: :class:`.DeleteError`
        """
        raise NotImplementedError

    @abc.abstractmethod
    async def delete(self, src_path: wb_path.WaterButlerPath, **kwargs) -> None:
        """
        :param src_path: ( :class:`.WaterButlerPath` ) Path to be deleted
        :param \*\*kwargs: ( :class:`dict` ) Arguments to be parsed by child classes
        :rtype: :class:`None`
        :raises: :class:`.DeleteError`
        """
        raise NotImplementedError

    @abc.abstractmethod
    async def metadata(self, path: wb_path.WaterButlerPath, **kwargs) \
            -> typing.Union[wb_metadata.BaseMetadata, typing.List[wb_metadata.BaseMetadata]]:
        """Get metadata about the specified resource from this provider. Will be a :class:`list`
        if the resource is a directory otherwise an instance of
        :class:`.BaseFileMetadata`

        .. note::
            Mypy doesn't seem to do very well with functions that can return more than one type of thing.
            See: https://github.com/python/mypy/issues/1693

        :param path: ( :class:`.WaterButlerPath` ) The path to a file or folder
        :param \*\*kwargs: ( :class:`dict` ) Arguments to be parsed by child classes
        :rtype: :class:`.BaseMetadata`
        :rtype: :class:`list` of :class:`.BaseMetadata`
        :raises: :class:`.MetadataError`
        """
        raise NotImplementedError

    @abc.abstractmethod
    async def validate_v1_path(self, path: str, **kwargs) -> wb_path.WaterButlerPath:
        """API v1 requires that requests against folder endpoints always end with a slash, and
        requests against files never end with a slash.  This method checks the provider's metadata
        for the given id and throws a 404 Not Found if the implicit and explicit types don't
        match.  This method duplicates the logic in the provider's validate_path method, but
        validate_path must currently accomodate v0 AND v1 semantics.  After v0's retirement, this
        method can replace validate_path.

        ``path`` is the string in the url after the provider name and refers to the entity to be
        acted on. For v1, this must *always exist*.  If it does not, ``validate_v1_path`` should
        return a 404.  Creating a new file in v1 is done by making a PUT request against the parent
        folder and specifying the file name as a query parameter.  If a user attempts to create a
        file by PUTting to its inferred path, validate_v1_path should reject this request with a 404.

        :param path: ( :class:`str` ) user-supplied path to validate
        :rtype: :class:`.WaterButlerPath`
        :raises: :class:`.NotFoundError`
        """
        raise NotImplementedError

    @abc.abstractmethod
    async def validate_path(self, path: str, **kwargs) -> wb_path.WaterButlerPath:
        """Validates paths passed in via the v0 API.  v0 paths are much less strict than v1 paths.
        They may represent things that exist or something that should be created.  As such, the goal
        of ``validate_path`` is to split the path into its component parts and attempt to determine
        the ID of each part on the external provider.  For instance, if the ``googledrive`` provider
        receives a path of ``/foo/bar/baz.txt``, it will split those into ``/``, ``foo/``, ``bar/``,
        and ``baz.txt``, and query Google Drive for the ID of each.  ``validate_path`` then builds a
        WaterButlerPath object with an ID, name tuple for each path part.  The last part is
        permitted to not have an ID, since it may represent a file that has not yet been created.
        All other parts should have an ID.

        The WaterButler v0 API is deprecated and will be removed in a future release.  At that time
        this method will be obsolete and will be removed from all providers.

        :param path: ( :class:`str` ) user-supplied path to validate
        :rtype: :class:`.WaterButlerPath`
        :raises: :class:`.NotFoundError`
        """
        raise NotImplementedError

    def path_from_metadata(self,
                           parent_path: wb_path.WaterButlerPath,
                           meta_data: wb_metadata.BaseMetadata) -> wb_path.WaterButlerPath:
        return parent_path.child(meta_data.name, _id=meta_data.path.strip('/'),
                                 folder=meta_data.is_folder)

    async def revisions(self, path: wb_path.WaterButlerPath, **kwargs):
        """Return a list of :class:`.BaseFileRevisionMetadata` objects representing the revisions
        available for the file at ``path``.
        """
        return []  # TODO Raise 405 by default h/t @rliebz

    async def create_folder(self, path: wb_path.WaterButlerPath,
                            **kwargs) -> wb_metadata.BaseFolderMetadata:
        """Create a folder in the current provider at `path`. Returns a `BaseFolderMetadata` object
        if successful.  May throw a 409 Conflict if a directory with the same name already exists.

        :param path: ( :class:`.WaterButlerPath` ) User-supplied path to create. Must be a directory.
        :rtype: :class:`.BaseFileMetadata`
        :raises: :class:`.CreateFolderError`
        """
        raise exceptions.ProviderError({'message': 'Folder creation not supported.'}, code=405)

    def _build_range_header(self, slice_tup: typing.Tuple[int, int]) -> str:
        start, end = slice_tup
        return 'bytes={}-{}'.format(
            '' if start is None else start,
            '' if end is None else end
        )

    def __repr__(self):
        # Note: credentials are not included on purpose.
        return '<{}({}, {})>'.format(self.__class__.__name__, self.auth, self.settings)<|MERGE_RESOLUTION|>--- conflicted
+++ resolved
@@ -244,21 +244,12 @@
         """Moves a file or folder from the current provider to the specified one
         Performs a copy and then a delete.
         Calls :func:`BaseProvider.intra_move` if possible.
-
-<<<<<<< HEAD
-        :param wb_path.WaterButlerPath src_path: Path to where the resource can be found
-        :param wb_path.WaterButlerPath dest_path: Path to where the resource will be moved
-        :param str rename: The desired name of the resulting path, may be incremented
-        :param str conflict: What to do in the event of a name conflict, ``replace`` or ``keep``
-        :param bool handle_naming: If a naming conflict is detected, should it be automatically handled?
-=======
         :param dest_provider: ( :class:`.BaseProvider` ) The provider to move to
         :param src_path: ( :class:`.WaterButlerPath` ) Path to where the resource can be found
         :param dest_path: ( :class:`.WaterButlerPath` ) Path to where the resource will be moved
         :param rename: ( :class:`str` ) The desired name of the resulting path, may be incremented
         :param conflict: ( :class:`str` ) What to do in the event of a name conflict, ``replace`` or ``keep``
         :param handle_naming: ( :class:`bool` ) If a naming conflict is detected, should it be automatically handled?
->>>>>>> 481c9d97
         """
 
         if src_path.is_dir:
