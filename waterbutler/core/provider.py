import abc
import time
import typing
import asyncio
import logging
import weakref
import functools
import itertools
from urllib import parse

import furl
import aiohttp

from waterbutler.core import streams
from waterbutler.core import exceptions
from waterbutler.core import path as wb_path
from waterbutler import settings as wb_settings
from waterbutler.core.metrics import MetricsRecord
from waterbutler.core import metadata as wb_metadata
from waterbutler.core.utils import ZipStreamGenerator
from waterbutler.core.utils import RequestHandlerContext


logger = logging.getLogger(__name__)
_THROTTLES = weakref.WeakKeyDictionary()  # type: weakref.WeakKeyDictionary


def throttle(concurrency=10, interval=1):
    def _throttle(func):
        @functools.wraps(func)
        async def wrapped(*args, **kwargs):
            if asyncio.get_event_loop() not in _THROTTLES:
                count, last_call, event = 0, time.time(), asyncio.Event()
                _THROTTLES[asyncio.get_event_loop()] = (count, last_call, event)
                event.set()
            else:
                count, last_call, event = _THROTTLES[asyncio.get_event_loop()]

            await event.wait()
            count += 1
            if count > concurrency:
                count = 0
                if (time.time() - last_call) < interval:
                    event.clear()
                    await asyncio.sleep(interval - (time.time() - last_call))
                    event.set()

            last_call = time.time()
            _THROTTLES[asyncio.get_event_loop()] = (count, last_call, event)
            return await func(*args, **kwargs)
        return wrapped
    return _throttle


def build_url(base, *segments, **query):
    url = furl.furl(base)
    # Filters return generators
    # Cast to list to force "spin" it
    url.path.segments = list(filter(
        lambda segment: segment,
        map(
            # Furl requires everything to be quoted or not, no mixtures allowed
            # prequote everything so %signs don't break everything
            lambda segment: parse.quote(segment.strip('/')),
            # Include any segments of the original url, effectively list+list but returns a generator
            itertools.chain(url.path.segments, segments)
        )
    ))
    url.args = query
    return url.url


def move_or_copy_validation(func):
    async def wrapper(self, dest_provider, src_path, dest_path, rename=None, conflict='replace', handle_naming=True):

        self.provider_metrics.add(func.__name__, {
            'got_handle_naming': handle_naming,
            'conflict': conflict,
            'got_rename': rename is not None,
        })

        if handle_naming:
            dest_path = await dest_provider.handle_naming(
                src_path,
                dest_path,
                rename=rename,
                conflict=conflict,
            )

        # files and folders shouldn't overwrite themselves
        if (
                self.shares_storage_root(dest_provider) and
                src_path.materialized_path == dest_path.materialized_path
        ):
            raise exceptions.OverwriteSelfError(src_path)

        intra_move_or_copy = getattr(self, 'intra_{}'.format(func.__name__))
        can_intra_move_or_copy = getattr(self, 'can_intra_{}'.format(func.__name__))

        if can_intra_move_or_copy(dest_provider, src_path):
            self.provider_metrics.add('{0}.can_intra_{0}'.format(func.__name__), True)
            return await intra_move_or_copy(dest_provider, src_path, dest_path)
        else:
            self.provider_metrics.add('{0}.can_intra_{0}'.format(func.__name__), False)

        return await func(self, dest_provider, src_path, dest_path)
    return wrapper


class BaseProvider(metaclass=abc.ABCMeta):
    """The base class for all providers. Every provider must, at the least, implement all abstract
    methods in this class.

    .. note::
        When adding a new provider you must add it to setup.py's
        `entry_points` under the `waterbutler.providers` key formatted
        as: `<provider name> = waterbutler.providers.yourprovider:<FullProviderName>`

        Keep in mind that `yourprovider` modules must export the provider class
    """

    BASE_URL = None

    def __init__(self, auth: dict,
                 credentials: dict,
                 settings: dict,
                 retry_on: typing.Set[int]={408, 502, 503, 504}) -> None:
        """
        :param auth: ( :class:`dict` ) Information about the user this provider will act on the behalf of
        :param credentials: ( :class:`dict` ) The credentials used to authenticate with the provider,
            ofter an OAuth 2 token
        :param settings: ( :class:`dict` ) Configuration settings for this provider,
            often folder or repo
        """
        self._retry_on = retry_on
        self.auth = auth
        self.credentials = credentials
        self.settings = settings

        self.provider_metrics = MetricsRecord('provider')
        self.provider_metrics.add('auth', auth)
        self.metrics = self.provider_metrics.new_subrecord(self.NAME)

    @property
    @abc.abstractmethod
    def NAME(self) -> str:
        raise NotImplementedError

    def __eq__(self, other):
        try:
            return (
                type(self) == type(other) and
                self.credentials == other.credentials
            )
        except AttributeError:
            return False

    def serialized(self) -> dict:
        return {
            'name': self.NAME,
            'auth': self.auth,
            'settings': self.settings,
            'credentials': self.credentials,
        }

    def build_url(self, *segments, **query) -> str:
        """A nice wrapper around furl, builds urls based on self.BASE_URL

        :param \*segments: ( :class:`tuple` ) A tuple of strings joined into /foo/bar/..
        :param \*\*query: ( :class:`dict` ) A dictionary that will be turned into query parameters ?foo=bar
        :rtype: :class:`str`
        """
        return build_url(self.BASE_URL, *segments, **query)

    @property
    def default_headers(self) -> dict:
        """Headers to be included with every request
        Commonly OAuth headers or Content-Type
        """
        return {}

    def build_headers(self, **kwargs) -> dict:
        headers = self.default_headers
        headers.update(kwargs)
        return {
            key: value
            for key, value in headers.items()
            if value is not None
        }

    @throttle()
    async def make_request(self, method: str, url: str, *args, **kwargs) -> aiohttp.client.ClientResponse:
        """A wrapper around :func:`aiohttp.request`. Inserts default headers.

        :param method: ( :class:`str` ) The HTTP method
        :param url: ( :class:`str` ) The url to send the request to
        :keyword range: An optional tuple (start, end) that is transformed into a Range header
        :keyword expects: An optional tuple of HTTP status codes as integers raises an exception
            if the returned status code is not in it.
        :type expects: tuple of ints
        :param throws: ( :class:`Exception` ) The exception to be raised from expects
        :param \*args: ( :class:`tuple` )args passed to :func:`aiohttp.request`
        :param \*\*kwargs:  ( :class:`dict` ) kwargs passed to :func:`aiohttp.request`
        :rtype: :class:`aiohttp.ClientResponse`
        :raises: :class:`.UnhandledProviderError` Raised if expects is defined
        """
        kwargs['headers'] = self.build_headers(**kwargs.get('headers', {}))
        retry = _retry = kwargs.pop('retry', 2)
        range = kwargs.pop('range', None)
        expects = kwargs.pop('expects', None)
        throws = kwargs.pop('throws', exceptions.UnhandledProviderError)
        if range:
            kwargs['headers']['Range'] = self._build_range_header(range)

        if callable(url):
            url = url()
        while retry >= 0:
            try:
                self.provider_metrics.incr('requests.count')
                self.provider_metrics.append('requests.urls', url)
                response = await aiohttp.request(method, url, *args, **kwargs)
                self.provider_metrics.append('requests.verbose', ['OK', response.status, url])
                if expects and response.status not in expects:
                    raise (await exceptions.exception_from_response(response, error=throws, **kwargs))
                return response
            except throws as e:
                self.provider_metrics.append('requests.verbose', ['NO', e.code, url])
                if retry <= 0 or e.code not in self._retry_on:
                    raise
                await asyncio.sleep((1 + _retry - retry) * 2)
                retry -= 1

    def request(self, *args, **kwargs):
        return RequestHandlerContext(self.make_request(*args, **kwargs))

    @move_or_copy_validation  # Takes kwargs rename, conflict and handle_naming
    async def move(self,
                   dest_provider: 'BaseProvider',
                   src_path: wb_path.WaterButlerPath,
                   dest_path: wb_path.WaterButlerPath,
                   rename: str=None,
                   conflict: str='replace',
                   handle_naming: bool=True) -> typing.Tuple[wb_metadata.BaseMetadata, bool]:
        """Moves a file or folder from the current provider to the specified one
        Performs a copy and then a delete.
        Calls :func:`BaseProvider.intra_move` if possible.

<<<<<<< HEAD
        :param wb_path.WaterButlerPath src_path: Path to where the resource can be found
        :param wb_path.WaterButlerPath dest_path: Path to where the resource will be moved
        :param str rename: The desired name of the resulting path, may be incremented
        :param str conflict: What to do in the event of a name conflict, ``replace`` or ``keep``
        :param bool handle_naming: If a naming conflict is detected, should it be automatically handled?
=======
        :param dest_provider: ( :class:`.BaseProvider` ) The provider to move to
        :param src_path: ( :class:`.WaterButlerPath` ) Path to where the resource can be found
        :param dest_path: ( :class:`.WaterButlerPath` ) Path to where the resource will be moved
        :param rename: ( :class:`str` ) The desired name of the resulting path, may be incremented
        :param conflict: ( :class:`str` ) What to do in the event of a name conflict, ``replace`` or ``keep``
        :param handle_naming: ( :class:`bool` ) If a naming conflict is detected, should it be automatically handled?
>>>>>>> 26bf2093
        """

        if src_path.is_dir:
            metadata, created = await self._folder_file_op(self.move, dest_provider, src_path, dest_path)
        else:
            metadata, created = await self.copy(dest_provider, src_path, dest_path, handle_naming=False)

        args = (dest_provider, src_path, dest_path)
        kwargs = {'rename': rename, 'conflict': conflict}

        self.provider_metrics.add('move', {
            'got_handle_naming': handle_naming,
            'conflict': conflict,
            'got_rename': rename is not None,
        })

        if handle_naming:
            dest_path = await dest_provider.handle_naming(
                src_path,
                dest_path,
                rename=rename,
                conflict=conflict,
            )
            args = (dest_provider, src_path, dest_path)
            kwargs = {}

        # files and folders shouldn't overwrite themselves
        if (
            self.shares_storage_root(dest_provider) and
            src_path.materialized_path == dest_path.materialized_path
        ):
            raise exceptions.OverwriteSelfError(src_path)

        self.provider_metrics.add('move.can_intra_move', False)
        if self.can_intra_move(dest_provider, src_path):
            self.provider_metrics.add('move.can_intra_move', True)
            return await self.intra_move(*args)

        if src_path.is_dir:
            meta_data, created = await self._folder_file_op(self.move, *args, **kwargs)  # type: ignore
        else:
            meta_data, created = await self.copy(*args, handle_naming=False, **kwargs)  # type: ignore

        await self.delete(src_path)

        return meta_data, created

    @move_or_copy_validation  # Takes kwargs rename, conflict and handle_naming
    async def copy(self,
                   dest_provider: 'BaseProvider',
                   src_path: wb_path.WaterButlerPath,
                   dest_path: wb_path.WaterButlerPath,
                   rename: str=None, conflict: str='replace',
                   handle_naming: bool=True) \
            -> typing.Tuple[wb_metadata.BaseMetadata, bool]:
        args = (dest_provider, src_path, dest_path)
        kwargs = {'rename': rename, 'conflict': conflict, 'handle_naming': handle_naming}

        self.provider_metrics.add('copy', {
            'got_handle_naming': handle_naming,
            'conflict': conflict,
            'got_rename': rename is not None,
        })
        if handle_naming:
            dest_path = await dest_provider.handle_naming(
                src_path,
                dest_path,
                rename=rename,
                conflict=conflict,
            )
            args = (dest_provider, src_path, dest_path)
            kwargs = {}

        # files and folders shouldn't overwrite themselves
        if (
                self.shares_storage_root(dest_provider) and
                src_path.materialized_path == dest_path.materialized_path
        ):
            raise exceptions.OverwriteSelfError(src_path)

        self.provider_metrics.add('copy.can_intra_copy', False)
        if self.can_intra_copy(dest_provider, src_path):
            self.provider_metrics.add('copy.can_intra_copy', True)
            return await self.intra_copy(*args)

        if src_path.is_dir:
            return await self._folder_file_op(self.copy, *args, **kwargs)  # type: ignore

        download_stream = await self.download(src_path)

        if getattr(download_stream, 'name', None):
            dest_path.rename(download_stream.name)

        return await dest_provider.upload(download_stream, dest_path)

    async def _folder_file_op(self,
                              func: typing.Callable,
                              dest_provider: 'BaseProvider',
                              src_path: wb_path.WaterButlerPath,
                              dest_path: wb_path.WaterButlerPath,
                              **kwargs) -> typing.Tuple[wb_metadata.BaseFolderMetadata, bool]:
        """Recursively apply func to src/dest path.

        Called from: func: copy and move if src_path.is_dir.

        Calls: func: dest_provider.delete and notes result for bool: created
               func: dest_provider.create_folder
               func: dest_provider.revalidate_path
               func: self.metadata

        :param coroutine func: to be applied to src/dest path
        :param *Provider dest_provider: Destination provider
        :param *ProviderPath src_path: Source path
        :param *ProviderPath dest_path: Destination path
        """
        assert src_path.is_dir, 'src_path must be a directory'
        assert asyncio.iscoroutinefunction(func), 'func must be a coroutine'

        try:
            await dest_provider.delete(dest_path)
            created = False
        except exceptions.ProviderError as e:
            if e.code != 404:
                raise
            created = True

        folder = await dest_provider.create_folder(dest_path, folder_precheck=False)

        dest_path = await dest_provider.revalidate_path(dest_path.parent, dest_path.name, folder=dest_path.is_dir)

        folder.children = []
        items = await self.metadata(src_path)  # type: ignore

        # Metadata returns a union, which confuses mypy
        self.provider_metrics.append('_folder_file_ops.item_counts', len(items))  # type: ignore

        for i in range(0, len(items), wb_settings.OP_CONCURRENCY):  # type: ignore
            futures = []
            for item in items[i:i + wb_settings.OP_CONCURRENCY]:  # type: ignore
                futures.append(asyncio.ensure_future(
                    func(
                        dest_provider,
                        # TODO figure out a way to cut down on all the requests made here
                        (await self.revalidate_path(src_path, item.name, folder=item.is_folder)),
                        (await dest_provider.revalidate_path(dest_path, item.name, folder=item.is_folder)),
                        handle_naming=False,
                    )
                ))

                if item.is_folder:
                    await futures[-1]

            if not futures:
                continue

            done, _ = await asyncio.wait(futures, return_when=asyncio.FIRST_EXCEPTION)

            for fut in done:
                folder.children.append(fut.result()[0])

        return folder, created

    async def handle_naming(self,
                            src_path: wb_path.WaterButlerPath,
                            dest_path: wb_path.WaterButlerPath,
                            rename: str=None,
                            conflict: str='replace') -> wb_path.WaterButlerPath:
        """Given a :class:`.WaterButlerPath` and the desired name, handle any potential naming issues.

        i.e.:

        ::

            cp /file.txt /folder/           ->    /folder/file.txt
            cp /folder/ /folder/            ->    /folder/folder/
            cp /file.txt /folder/file.txt   ->    /folder/file.txt
            cp /file.txt /folder/file.txt   ->    /folder/file (1).txt
            cp /file.txt /folder/doc.txt    ->    /folder/doc.txt


        :param src_path: ( :class:`.WaterButlerPath` ) The object that is being copied
        :param dest_path: ( :class:`.WaterButlerPath` ) The path that is being copied to or into
        :param rename: ( :class:`str` ) The desired name of the resulting path, may be incremented
        :param conflict: ( :class:`str` ) The conflict resolution strategy, ``replace`` or ``keep``

        :rtype: :class:`.WaterButlerPath`
        """
        if src_path.is_dir and dest_path.is_file:
            # Cant copy a directory to a file
            raise ValueError('Destination must be a directory if the source is')

        if not dest_path.is_file:
            # Directories always are going to be copied into
            # cp /folder1/ /folder2/ -> /folder1/folder2/
            dest_path = await self.revalidate_path(
                dest_path,
                rename or src_path.name,
                folder=src_path.is_dir
            )

        dest_path, _ = await self.handle_name_conflict(dest_path, conflict=conflict)

        return dest_path

    def can_intra_copy(self,
                       other: 'BaseProvider',
                       path: wb_path.WaterButlerPath=None) -> bool:
        """Indicates if a quick copy can be performed between the current provider and `other`.

        .. note::
            Defaults to False

        :param other: ( :class:`.BaseProvider` ) The provider to check against
        :param  path: ( :class:`.WaterButlerPath` ) The path of the desired resource
        :rtype: :class:`bool`
        """
        return False

    def can_intra_move(self,
                       other: 'BaseProvider',
                       path: wb_path.WaterButlerPath=None) -> bool:
        """Indicates if a quick move can be performed between the current provider and `other`.

        .. note::
            Defaults to False

        :param other: ( :class:`.BaseProvider` ) The provider to check against
        :param path: ( :class:`.WaterButlerPath` ) The path of the desired resource
        :rtype: :class:`bool`
        """
        return False

    async def intra_copy(self,
                         dest_provider: 'BaseProvider',
                         source_path: wb_path.WaterButlerPath,
                         dest_path: wb_path.WaterButlerPath) -> typing.Tuple[wb_metadata.BaseFileMetadata, bool]:
        """If the provider supports copying files and/or folders within itself by some means other
        than download/upload, then ``can_intra_copy`` should return ``True``.  This method will
        implement the copy.  It accepts the destination provider, a source path, and the
        destination path.  Returns the metadata for the newly created file and a boolean indicating
        whether the copied entity is completely new (``True``) or overwrote a previously-existing
        file (``False``).

        :param  dest_provider: ( :class:`.BaseProvider` )  a provider instance for the destination
        :param  src_path: ( :class:`.WaterButlerPath` )  the Path of the entity being copied
        :param  dest_path: ( :class:`.WaterButlerPath` ) the Path of the destination being copied to
        :rtype: (:class:`.BaseFileMetadata`, :class:`bool`)
        """
        raise NotImplementedError

    async def intra_move(self,
                         dest_provider: 'BaseProvider',
                         src_path: wb_path.WaterButlerPath,
                         dest_path: wb_path.WaterButlerPath) -> typing.Tuple[wb_metadata.BaseFileMetadata, bool]:
        """If the provider supports moving files and/or folders within itself by some means other
        than download/upload/delete, then ``can_intra_move`` should return ``True``.  This method
        will implement the move.  It accepts the destination provider, a source path, and the
        destination path.  Returns the metadata for the newly created file and a boolean indicating
        whether the moved entity is completely new (``True``) or overwrote a previously-existing
        file (``False``).

        :param  dest_provider: ( :class:`.BaseProvider` ) a provider instance for the destination
        :param  src_path: ( :class:`.WaterButlerPath` ) the Path of the entity being moved
        :param  dest_path: ( :class:`.WaterButlerPath` ) the Path of the destination being moved to
        :rtype: (:class:`.BaseFileMetadata`, :class:`bool`)
        """
        data, created = await self.intra_copy(dest_provider, src_path, dest_path)
        await self.delete(src_path)
        return data, created

    async def exists(self, path: wb_path.WaterButlerPath, **kwargs) \
            -> typing.Union[bool, wb_metadata.BaseMetadata, typing.List[wb_metadata.BaseMetadata]]:
        """Check for existence of WaterButlerPath

        Attempt to retrieve provider metadata to determine existence of a WaterButlerPath.  If
        successful, will return the result of `self.metadata()` which may be `[]` for empty
        folders.

        :param  path: ( :class:`.WaterButlerPath` ) path to check for
        :rtype: (`self.metadata()` or False)
        """
        try:
            return await self.metadata(path, **kwargs)
        except exceptions.NotFoundError:
            return False
        except exceptions.MetadataError as e:
            if e.code != 404:
                raise
        return False

    async def handle_name_conflict(self,
                                   path: wb_path.WaterButlerPath,
                                   conflict: str='replace',
                                   **kwargs) -> typing.Tuple[wb_path.WaterButlerPath, bool]:
        """Check WaterButlerPath and resolve conflicts

        Given a WaterButlerPath and a conflict resolution pattern determine
        the correct file path to upload to and indicate if that file exists or not

        :param  path: ( :class:`.WaterButlerPath` ) Desired path to check for conflict
        :param conflict: ( :class:`str` ) replace, keep, warn
        :rtype: (:class:`.WaterButlerPath` or False)
        :raises: :class:`.NamingConflict`
        """
        exists = await self.exists(path, **kwargs)
        if (not exists and not exists == []) or conflict == 'replace':
            return path, exists  # type: ignore
        if conflict == 'warn':
            raise exceptions.NamingConflict(path.name)

        while True:
            path.increment_name()
            test_path = await self.revalidate_path(
                path.parent,
                path.name,
                folder=path.is_dir
            )

            exists = await self.exists(test_path, **kwargs)
            if not (exists or exists == []):
                break

        return path, False

    async def revalidate_path(self,
                              base: wb_path.WaterButlerPath,
                              path: str,
                              folder: bool=False) -> wb_path.WaterButlerPath:
        """Take a path and a base path and build a WaterButlerPath representing `/base/path`.  For
        id-based providers, this will need to lookup the id of the new child object.

        :param  base: ( :class:`.WaterButlerPath` ) The base folder to look under
        :param path: ( :class:`str`) the path of a child of `base`, relative to `base`
        :param folder: ( :class:`bool` )whether the returned WaterButlerPath should represent a folder
        :rtype: :class:`.WaterButlerPath`
        """
        return base.child(path, folder=folder)

    async def zip(self, path: wb_path.WaterButlerPath, **kwargs) -> asyncio.StreamReader:
        """Streams a Zip archive of the given folder

        :param  path: ( :class:`.WaterButlerPath` ) The folder to compress
        """

        meta_data = await self.metadata(path)  # type: ignore
        if path.is_file:
            meta_data = [meta_data]  # type: ignore
            path = path.parent

        return streams.ZipStreamReader(ZipStreamGenerator(self, path, *meta_data))  # type: ignore

    def shares_storage_root(self, other: 'BaseProvider') -> bool:
        """Returns True if ``self`` and ``other`` both point to the same storage root.  Used to
        detect when a file move/copy action might result in the file overwriting itself. Most
        providers have enough uniquely identifing information in the settings to detect this,
        but some providers may need to override this to do further detection.

        :param  other: ( :class:`.BaseProvider`) another provider instance to compare with
        :rtype: :class:`bool`  (True if both providers use the same storage root)
        """
        return self.NAME == other.NAME and self.settings == other.settings

    @abc.abstractmethod
    def can_duplicate_names(self) -> bool:
        """Returns True if a file and a folder in the same directory can have identical names."""
        raise NotImplementedError

    @abc.abstractmethod
    async def download(self, src_path: wb_path.WaterButlerPath, **kwargs) -> streams.ResponseStreamReader:
        """Download a file from this provider.

        :param src_path: ( :class:`.WaterButlerPath` ) Path to the file to be downloaded
        :param \*\*kwargs: ( :class:`dict` ) Arguments to be parsed by child classes
        :rtype: :class:`.ResponseStreamReader`
        :raises: :class:`.DownloadError`
        """
        raise NotImplementedError

    @abc.abstractmethod
    async def upload(self, stream: streams.BaseStream, path: wb_path.WaterButlerPath, *args, **kwargs) \
            -> typing.Tuple[wb_metadata.BaseFileMetadata, bool]:
        """Uploads the given stream to the provider.  Returns the metadata for the newly created
        file and a boolean indicating whether the file is completely new (``True``) or overwrote
        a previously-existing file (``False``)

        :param path: ( :class:`.WaterButlerPath` ) Where to upload the file to
        :param  stream: ( :class:`.BaseStream` ) The content to be uploaded
        :param \*\*kwargs: ( :class:`dict` ) Arguments to be parsed by child classes
        :rtype: (:class:`.BaseFileMetadata`, :class:`bool`)
        :raises: :class:`.DeleteError`
        """
        raise NotImplementedError

    @abc.abstractmethod
    async def delete(self, src_path: wb_path.WaterButlerPath, **kwargs) -> None:
        """
        :param src_path: ( :class:`.WaterButlerPath` ) Path to be deleted
        :param \*\*kwargs: ( :class:`dict` ) Arguments to be parsed by child classes
        :rtype: :class:`None`
        :raises: :class:`.DeleteError`
        """
        raise NotImplementedError

    @abc.abstractmethod
    async def metadata(self, path: wb_path.WaterButlerPath, **kwargs) \
            -> typing.Union[wb_metadata.BaseMetadata, typing.List[wb_metadata.BaseMetadata]]:
        """Get metadata about the specified resource from this provider. Will be a :class:`list`
        if the resource is a directory otherwise an instance of
        :class:`.BaseFileMetadata`

        .. note::
            Mypy doesn't seem to do very well with functions that can return more than one type of thing.
            See: https://github.com/python/mypy/issues/1693

        :param path: ( :class:`.WaterButlerPath` ) The path to a file or folder
        :param \*\*kwargs: ( :class:`dict` ) Arguments to be parsed by child classes
        :rtype: :class:`.BaseMetadata`
        :rtype: :class:`list` of :class:`.BaseMetadata`
        :raises: :class:`.MetadataError`
        """
        raise NotImplementedError

    @abc.abstractmethod
    async def validate_v1_path(self, path: str, **kwargs) -> wb_path.WaterButlerPath:
        """API v1 requires that requests against folder endpoints always end with a slash, and
        requests against files never end with a slash.  This method checks the provider's metadata
        for the given id and throws a 404 Not Found if the implicit and explicit types don't
        match.  This method duplicates the logic in the provider's validate_path method, but
        validate_path must currently accomodate v0 AND v1 semantics.  After v0's retirement, this
        method can replace validate_path.

        ``path`` is the string in the url after the provider name and refers to the entity to be
        acted on. For v1, this must *always exist*.  If it does not, ``validate_v1_path`` should
        return a 404.  Creating a new file in v1 is done by making a PUT request against the parent
        folder and specifying the file name as a query parameter.  If a user attempts to create a
        file by PUTting to its inferred path, validate_v1_path should reject this request with a 404.

        :param path: ( :class:`str` ) user-supplied path to validate
        :rtype: :class:`.WaterButlerPath`
        :raises: :class:`.NotFoundError`
        """
        raise NotImplementedError

    @abc.abstractmethod
    async def validate_path(self, path: str, **kwargs) -> wb_path.WaterButlerPath:
        """Validates paths passed in via the v0 API.  v0 paths are much less strict than v1 paths.
        They may represent things that exist or something that should be created.  As such, the goal
        of ``validate_path`` is to split the path into its component parts and attempt to determine
        the ID of each part on the external provider.  For instance, if the ``googledrive`` provider
        receives a path of ``/foo/bar/baz.txt``, it will split those into ``/``, ``foo/``, ``bar/``,
        and ``baz.txt``, and query Google Drive for the ID of each.  ``validate_path`` then builds a
        WaterButlerPath object with an ID, name tuple for each path part.  The last part is
        permitted to not have an ID, since it may represent a file that has not yet been created.
        All other parts should have an ID.

        The WaterButler v0 API is deprecated and will be removed in a future release.  At that time
        this method will be obsolete and will be removed from all providers.

        :param path: ( :class:`str` ) user-supplied path to validate
        :rtype: :class:`.WaterButlerPath`
        :raises: :class:`.NotFoundError`
        """
        raise NotImplementedError

    def path_from_metadata(self,
                           parent_path: wb_path.WaterButlerPath,
                           meta_data: wb_metadata.BaseMetadata) -> wb_path.WaterButlerPath:
        return parent_path.child(meta_data.name, _id=meta_data.path.strip('/'),
                                 folder=meta_data.is_folder)

    async def revisions(self, path: wb_path.WaterButlerPath, **kwargs):
        """Return a list of :class:`.BaseFileRevisionMetadata` objects representing the revisions
        available for the file at ``path``.
        """
        return []  # TODO Raise 405 by default h/t @rliebz

    async def create_folder(self, path: wb_path.WaterButlerPath,
                            **kwargs) -> wb_metadata.BaseFolderMetadata:
        """Create a folder in the current provider at `path`. Returns a `BaseFolderMetadata` object
        if successful.  May throw a 409 Conflict if a directory with the same name already exists.

        :param path: ( :class:`.WaterButlerPath` ) User-supplied path to create. Must be a directory.
        :rtype: :class:`.BaseFileMetadata`
        :raises: :class:`.CreateFolderError`
        """
        raise exceptions.ProviderError({'message': 'Folder creation not supported.'}, code=405)

    def _build_range_header(self, slice_tup: typing.Tuple[int, int]) -> str:
        start, end = slice_tup
        return 'bytes={}-{}'.format(
            '' if start is None else start,
            '' if end is None else end
        )

    def __repr__(self):
        # Note: credentials are not included on purpose.
        return '<{}({}, {})>'.format(self.__class__.__name__, self.auth, self.settings)<|MERGE_RESOLUTION|>--- conflicted
+++ resolved
@@ -71,7 +71,13 @@
 
 
 def move_or_copy_validation(func):
-    async def wrapper(self, dest_provider, src_path, dest_path, rename=None, conflict='replace', handle_naming=True):
+    async def wrapper(self,
+                      dest_provider,
+                      src_path,
+                      dest_path,
+                      rename=None,
+                      conflict='replace',
+                      handle_naming=True):
 
         self.provider_metrics.add(func.__name__, {
             'got_handle_naming': handle_naming,
@@ -234,118 +240,45 @@
         return RequestHandlerContext(self.make_request(*args, **kwargs))
 
     @move_or_copy_validation  # Takes kwargs rename, conflict and handle_naming
-    async def move(self,
-                   dest_provider: 'BaseProvider',
-                   src_path: wb_path.WaterButlerPath,
-                   dest_path: wb_path.WaterButlerPath,
-                   rename: str=None,
-                   conflict: str='replace',
-                   handle_naming: bool=True) -> typing.Tuple[wb_metadata.BaseMetadata, bool]:
+    async def move(self, dest_provider, src_path, dest_path):
         """Moves a file or folder from the current provider to the specified one
         Performs a copy and then a delete.
         Calls :func:`BaseProvider.intra_move` if possible.
-
-<<<<<<< HEAD
-        :param wb_path.WaterButlerPath src_path: Path to where the resource can be found
-        :param wb_path.WaterButlerPath dest_path: Path to where the resource will be moved
-        :param str rename: The desired name of the resulting path, may be incremented
-        :param str conflict: What to do in the event of a name conflict, ``replace`` or ``keep``
-        :param bool handle_naming: If a naming conflict is detected, should it be automatically handled?
-=======
-        :param dest_provider: ( :class:`.BaseProvider` ) The provider to move to
-        :param src_path: ( :class:`.WaterButlerPath` ) Path to where the resource can be found
-        :param dest_path: ( :class:`.WaterButlerPath` ) Path to where the resource will be moved
-        :param rename: ( :class:`str` ) The desired name of the resulting path, may be incremented
-        :param conflict: ( :class:`str` ) What to do in the event of a name conflict, ``replace`` or ``keep``
-        :param handle_naming: ( :class:`bool` ) If a naming conflict is detected, should it be automatically handled?
->>>>>>> 26bf2093
+        :param BaseProvider dest_provider: The provider to move to
+        :param wb_path.WaterButlerPath dest_path: A path object to be sent to either
+        :func:`BaseProvider.intra_copy`
+        :param wb_path.WaterButlerPath src_path: A path object to be sent to either
+        :func:`BaseProvider.intra_move`
+            or :func:`BaseProvider.copy` and :func:`BaseProvider.delete`
+        :param dict dest_options: A dict to be sent to either :func:`BaseProvider.intra_move`
+            or :func:`BaseProvider.copy`
         """
 
         if src_path.is_dir:
-            metadata, created = await self._folder_file_op(self.move, dest_provider, src_path, dest_path)
+            metadata, created = await self._folder_file_op(self.move, dest_provider, src_path,
+                                                           dest_path)
         else:
-            metadata, created = await self.copy(dest_provider, src_path, dest_path, handle_naming=False)
-
-        args = (dest_provider, src_path, dest_path)
-        kwargs = {'rename': rename, 'conflict': conflict}
-
-        self.provider_metrics.add('move', {
-            'got_handle_naming': handle_naming,
-            'conflict': conflict,
-            'got_rename': rename is not None,
-        })
-
-        if handle_naming:
-            dest_path = await dest_provider.handle_naming(
-                src_path,
-                dest_path,
-                rename=rename,
-                conflict=conflict,
-            )
-            args = (dest_provider, src_path, dest_path)
-            kwargs = {}
-
-        # files and folders shouldn't overwrite themselves
-        if (
-            self.shares_storage_root(dest_provider) and
-            src_path.materialized_path == dest_path.materialized_path
-        ):
-            raise exceptions.OverwriteSelfError(src_path)
-
-        self.provider_metrics.add('move.can_intra_move', False)
-        if self.can_intra_move(dest_provider, src_path):
-            self.provider_metrics.add('move.can_intra_move', True)
-            return await self.intra_move(*args)
+            metadata, created = await self.copy(dest_provider, src_path, dest_path,
+                                                handle_naming=False)
+
+        await self.delete(src_path)
+
+        return metadata, created
+
+    @move_or_copy_validation  # Takes kwargs rename, conflict and handle_naming
+    async def copy(self, dest_provider, src_path, dest_path):
+        """Copies a file or folder from the current provider to the specified one by simply
+        downloading the file and uploading it to the destination directory, naming conflicts
+        intra-provider moves and metrics are dealt with in the move_or_copy_validation decorator.
+        :param BaseProvider dest_provider: The provider to move to
+        :param wb_path.WaterButlerPath src_path: A path object to be sent to either
+        :func:`BaseProvider.intra_copy`
+            or :func:`BaseProvider.copy`
+        :param dict dest_path: A path object to be sent to :func:`BaseProvider.intra_copy`
+        """
 
         if src_path.is_dir:
-            meta_data, created = await self._folder_file_op(self.move, *args, **kwargs)  # type: ignore
-        else:
-            meta_data, created = await self.copy(*args, handle_naming=False, **kwargs)  # type: ignore
-
-        await self.delete(src_path)
-
-        return meta_data, created
-
-    @move_or_copy_validation  # Takes kwargs rename, conflict and handle_naming
-    async def copy(self,
-                   dest_provider: 'BaseProvider',
-                   src_path: wb_path.WaterButlerPath,
-                   dest_path: wb_path.WaterButlerPath,
-                   rename: str=None, conflict: str='replace',
-                   handle_naming: bool=True) \
-            -> typing.Tuple[wb_metadata.BaseMetadata, bool]:
-        args = (dest_provider, src_path, dest_path)
-        kwargs = {'rename': rename, 'conflict': conflict, 'handle_naming': handle_naming}
-
-        self.provider_metrics.add('copy', {
-            'got_handle_naming': handle_naming,
-            'conflict': conflict,
-            'got_rename': rename is not None,
-        })
-        if handle_naming:
-            dest_path = await dest_provider.handle_naming(
-                src_path,
-                dest_path,
-                rename=rename,
-                conflict=conflict,
-            )
-            args = (dest_provider, src_path, dest_path)
-            kwargs = {}
-
-        # files and folders shouldn't overwrite themselves
-        if (
-                self.shares_storage_root(dest_provider) and
-                src_path.materialized_path == dest_path.materialized_path
-        ):
-            raise exceptions.OverwriteSelfError(src_path)
-
-        self.provider_metrics.add('copy.can_intra_copy', False)
-        if self.can_intra_copy(dest_provider, src_path):
-            self.provider_metrics.add('copy.can_intra_copy', True)
-            return await self.intra_copy(*args)
-
-        if src_path.is_dir:
-            return await self._folder_file_op(self.copy, *args, **kwargs)  # type: ignore
+            return await self._folder_file_op(self.copy, dest_provider, src_path, dest_path)
 
         download_stream = await self.download(src_path)
 
