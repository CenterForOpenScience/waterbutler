--- conflicted
+++ resolved
@@ -238,15 +238,8 @@
 
         return folder, created
 
-<<<<<<< HEAD
     async def handle_naming(self, src_path, dest_path, rename=None, conflict='replace'):
-        """Given a WaterButlerPath and the desired name handle any potential
-        naming issues
-=======
-    @asyncio.coroutine
-    def handle_naming(self, src_path, dest_path, rename=None, conflict='replace'):
         """Given a WaterButlerPath and the desired name, handle any potential naming issues.
->>>>>>> bbc0ee67
 
         i.e.:
             cp /file.txt /folder/ -> /folder/file.txt
@@ -338,11 +331,7 @@
         # exists = self.exists(str(path))
         return path, False
 
-<<<<<<< HEAD
     async def revalidate_path(self, base, path, folder=False):
-=======
-    @asyncio.coroutine
-    def revalidate_path(self, base, path, folder=False):
         """Take a path and a base path and build a WaterButlerPath representing `/base/path`.  For
         id-based providers, this will need to lookup the id of the new child object.
 
@@ -351,7 +340,6 @@
         :param bool folder: whether the returned WaterButlerPath should represent a folder
         :rtype: WaterButlerPath
         """
->>>>>>> bbc0ee67
         return base.child(path, folder=folder)
 
     async def zip(self, path, **kwargs):
