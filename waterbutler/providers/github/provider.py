--- conflicted
+++ resolved
@@ -553,12 +553,6 @@
         """
         tree = await self._fetch_tree(tree_sha, recursive=True)
 
-<<<<<<< HEAD
-=======
-        if tree['truncated']:
-            raise GitHubUnsupportedRepoError('')
-
->>>>>>> 0621297d
         implicit_type = 'tree' if path.endswith('/') else 'blob'
 
         for entity in tree['tree']:
