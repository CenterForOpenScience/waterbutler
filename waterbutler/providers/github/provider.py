--- conflicted
+++ resolved
@@ -203,7 +203,6 @@
         return streams.ResponseStreamReader(resp, size=data.size)
 
     async def get_blob_tree(self, branch_ref):
-<<<<<<< HEAD
         """This method takes a branch ref (usually the branch name) to call the github api and return a
         "blob tree" which is a flat list of a repo's blobs and tree's (with no commits).
 
@@ -211,22 +210,16 @@
         :returns dict response json: This is a JSON dict with the flattened list of blobs and trees
         include in the dict.
         """
-=======
->>>>>>> c827e625
 
         resp = await self.make_request(
             'GET',
             self.build_repo_url('git', 'trees') + '/{}:?recursive=99999'.format(branch_ref),
-<<<<<<< HEAD
             expects=(200,)
-=======
->>>>>>> c827e625
         )
 
         return await resp.json()
 
     async def is_blob_in_tree(self, new_blob, path):
-<<<<<<< HEAD
         """
         This method checks to if a branch's tree already contains a blob the same sha and with the
         path provided, basically checking if a new blob of indentical path and has indentical
@@ -241,17 +234,8 @@
         """
 
         blob_tree = await self.get_blob_tree(path.branch_ref)
-        return any(new_blob['sha'] == blob['sha']
-                   and path.path == blob['path'] for blob in blob_tree['tree'])
-=======
-        blob_tree = await self.get_blob_tree(path.branch_ref)
-        return any(new_blob['sha'] == blob['sha'] and path.path == blob['path'] for blob in blob_tree['tree'])
-
-
-    async def is_tree_in_trees(self, new_tree, branch_ref):
-        blob_tree = await self.get_blob_tree(branch_ref)
-        return new_tree['sha'] == blob_tree['sha']
->>>>>>> c827e625
+        return any(new_blob['sha'] == blob['sha'] and
+                   path.path == blob['path'] for blob in blob_tree['tree'])
 
     async def upload(self, stream, path, message=None, branch=None, **kwargs):
         assert self.name is not None
@@ -967,12 +951,8 @@
         new_tree = await self._create_tree({'tree': old_tree['tree']})
 
         # Create a new commit which references our top most tree change.
-<<<<<<< HEAD
-
-        if new_tree['sha'] == old_tree['sha']: # prevents empty commits
-=======
-        if await self.is_tree_in_trees(new_tree, branch_ref):
->>>>>>> c827e625
+
+        if new_tree['sha'] == old_tree['sha']:  # prevents empty commits
             return None
         else:
             new_head = await self._create_commit({
