--- conflicted
+++ resolved
@@ -52,12 +52,8 @@
     Quirks: Dropbox paths are case-insensitive.
     """
     NAME = 'dropbox'
-<<<<<<< HEAD
-    BASE_URL = settings.BASE_URL
     FORBIDDEN_FILENAME_CHARS = ['/']
-=======
     BASE_URL = provider_settings.BASE_URL
->>>>>>> 79583070
 
     def __init__(self, auth, credentials, settings):
         super().__init__(auth, credentials, settings)
