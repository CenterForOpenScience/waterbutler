import json
import typing
from http import HTTPStatus

from waterbutler.core import provider, streams
from waterbutler.core.path import WaterButlerPath
from waterbutler.core import exceptions as core_exceptions

from waterbutler.providers.dropbox import settings as provider_settings
from waterbutler.providers.dropbox import exceptions as provider_exceptions
from waterbutler.providers.dropbox.metadata import (BaseDropboxMetadata, DropboxFileMetadata,
                                                    DropboxFolderMetadata, DropboxRevision)


class DropboxProvider(provider.BaseProvider):
    """Provider for the Dropbox.com cloud storage service.

    This provider uses the v2 Dropbox API. The v2 API assigns IDs to files and folders, but not all
    endpoints currently support IDs. Dropbox WaterButlerPath objects will continue to use string
    paths until they do. As of Jan. 2, 2018, endpoint ID support is classified as follows.

    Can use ID as path::

        /files/get_metadata
        /files/copy_reference/get
        /files/download
        /files/list_revisions
        /files/copy_v2
        /files/move_v2
        /files/delete_v2
        /files/list_folder

    Cannot use ID as path::

        /files/upload
        /files/copy_reference/save
        /files/create_folder_v2

    Does not use path::

        /files/list_folder/continue

    Deprecated API Update (as of Dec. 26th, 2017)::

        /files/copy             --->    /files/copy_v2
        /files/move             --->    /files/move_v2
        /files/delete           --->    /files/delete_v2
        /files/create_folder    --->    /files/create_folder_v2

    API docs: https://www.dropbox.com/developers/documentation/http/documentation

    Quirks: Dropbox paths are case-insensitive.
    """
    NAME = 'dropbox'
<<<<<<< HEAD
    BASE_URL = settings.BASE_URL
    NONCHUNKED_UPLOAD_LIMIT = 150000000  # 150 MB
    CHUNK_SIZE = 150000000  # 150 MB
=======
    BASE_URL = provider_settings.BASE_URL
>>>>>>> 79583070

    def __init__(self, auth, credentials, settings):
        super().__init__(auth, credentials, settings)
        self.token = self.credentials['token']
        self.folder = self.settings['folder']
        self.metrics.add('folder_is_root', self.folder == '/')

    async def dropbox_request(self,
                              url: str,
                              body: dict,
                              expects: typing.Tuple=(200, 409,),
                              *args,
                              **kwargs) -> dict:
        """Convenience wrapper around ``BaseProvider.request`` for simple Dropbox API calls. Sets
        the method to ``POST``, jsonifies the ``body`` param, and provides default error handling
        for Dropbox's standard 409 error response structure.

        :param str url: the url of the endpoint to POST to
        :param dict body: the data to send in the request body, will be jsonified
        :param tuple expects: expected error codes, defaults to 200 (success) and 409 (error)
        :param tuple \*args: passed through to BaseProvider.request()
        :param dict \*\*kwargs: passed through to BaseProvider.request()
        """
        async with self.request(
            'POST',
            url,
            data=json.dumps(body),
            expects=expects,
            *args,
            **kwargs,
        ) as resp:
            data = await resp.json()
            if resp.status == 409:
                self.dropbox_conflict_error_handler(data, body.get('path', ''))
            return data

    def dropbox_conflict_error_handler(self, data: dict, error_path: str='') -> None:
        """Takes a standard Dropbox error response and an optional path and tries to throw a
        meaningful error based on it.

        :param dict data: the error received from Dropbox
        :param str error_path: the path where the error occurred. Base folder will be stripped.
        """

        if error_path.startswith(self.folder):
            error_path = error_path[len(self.folder):]
        if not error_path.startswith('/'):
            error_path = '/{}'.format(error_path)

        if 'error' in data:
            error_class = data['error']['.tag']
            if error_class in data['error']:
                error_type = data['error'][error_class]
                if error_type['.tag'] == 'not_found':
                    raise core_exceptions.NotFoundError(error_path)
                if 'conflict' in error_type:
                    raise provider_exceptions.DropboxNamingConflictError(error_path)
            if data['error'].get('reason', False) and 'conflict' in data['error']['reason']['.tag']:
                raise provider_exceptions.DropboxNamingConflictError(error_path)
        raise provider_exceptions.DropboxUnhandledConflictError(str(data))

    async def validate_v1_path(self, path: str, **kwargs) -> WaterButlerPath:
        if path == '/':
            return WaterButlerPath(path, prepend=self.folder)
        implicit_folder = path.endswith('/')
        data = await self.dropbox_request(
            self.build_url('files', 'get_metadata'),
            {'path': self.folder.rstrip('/') + path.rstrip('/')},
            throws=core_exceptions.MetadataError,
        )
        explicit_folder = data['.tag'] == 'folder'
        if explicit_folder != implicit_folder:
            raise core_exceptions.NotFoundError(str(path))
        return WaterButlerPath(path, prepend=self.folder)

    async def validate_path(self, path: str, **kwargs) -> WaterButlerPath:
        return WaterButlerPath(path, prepend=self.folder)

    def can_duplicate_names(self) -> bool:
        return False

    def shares_storage_root(self, other: provider.BaseProvider) -> bool:
        """Dropbox settings only include the root folder. If a cross-resource move occurs
        between two dropbox providers that are on different accounts but have the same folder
        base name, the parent method could incorrectly think the action is a self-overwrite.
        Comparing credentials means that this is unique per connected account."""
        return super().shares_storage_root(other) and self.credentials == other.credentials

    @property
    def default_headers(self) -> dict:
        return {'Authorization': 'Bearer {}'.format(self.token),
                'Content-Type': 'application/json'}

    async def intra_copy(self,  # type: ignore
                         dest_provider: 'DropboxProvider',
                         src_path: WaterButlerPath,
                         dest_path: WaterButlerPath) \
            -> typing.Tuple[typing.Union[DropboxFileMetadata, DropboxFolderMetadata], bool]:
        dest_folder = dest_provider.folder
        try:
            if self == dest_provider:
                data = await self.dropbox_request(
                    self.build_url('files', 'copy_v2'),
                    {
                        'from_path': src_path.full_path.rstrip('/'),
                        'to_path': dest_path.full_path.rstrip('/'),
                    },
                    expects=(200, 201, 409),
                    throws=core_exceptions.IntraCopyError,
                )
            else:
                from_ref_data = await self.dropbox_request(
                    self.build_url('files', 'copy_reference', 'get'),
                    {'path': src_path.full_path.rstrip('/')},
                    throws=core_exceptions.IntraCopyError,
                )
                from_ref = from_ref_data['copy_reference']

                data = await dest_provider.dropbox_request(
                    self.build_url('files', 'copy_reference', 'save'),
                    {'copy_reference': from_ref, 'path': dest_path.full_path.rstrip('/')},
                    expects=(200, 201, 409),
                    throws=core_exceptions.IntraCopyError,
                )
            data = data['metadata']
        except provider_exceptions.DropboxNamingConflictError:
            await dest_provider.delete(dest_path)
            resp, _ = await self.intra_copy(dest_provider, src_path, dest_path)
            return resp, False

        if data['.tag'] == 'file':
            return DropboxFileMetadata(data, dest_folder), True
        folder = DropboxFolderMetadata(data, dest_folder)
        folder.children = [item for item in await dest_provider.metadata(dest_path)]  # type: ignore
        return folder, True

    async def intra_move(self,  # type: ignore
                         dest_provider: 'DropboxProvider',
                         src_path: WaterButlerPath,
                         dest_path: WaterButlerPath) -> typing.Tuple[BaseDropboxMetadata, bool]:
        if dest_path.full_path.lower() == src_path.full_path.lower():
            # Dropbox does not support changing the casing in a file name
            raise core_exceptions.InvalidPathError(
                'In Dropbox to change case, add or subtract other characters.')

        try:
            data = await self.dropbox_request(
                self.build_url('files', 'move_v2'),
                {
                    'from_path': src_path.full_path.rstrip('/'),
                    'to_path': dest_path.full_path.rstrip('/'),
                },
                expects=(200, 201, 409),
                throws=core_exceptions.IntraMoveError,
            )
            data = data['metadata']
        except provider_exceptions.DropboxNamingConflictError:
            await dest_provider.delete(dest_path)
            resp, _ = await self.intra_move(dest_provider, src_path, dest_path)
            return resp, False

        dest_folder = dest_provider.folder
        if data['.tag'] == 'file':
            return DropboxFileMetadata(data, dest_folder), True
        folder = DropboxFolderMetadata(data, dest_folder)
        folder.children = [item for item in await dest_provider.metadata(dest_path)]  # type: ignore
        return folder, True

    async def download(self,  # type: ignore
                       path: WaterButlerPath,
                       revision: str=None,
                       range: typing.Tuple[int, int]=None,
                       **kwargs) -> streams.ResponseStreamReader:
        path_arg = {"path": ("rev:" + revision if revision else path.full_path)}
        resp = await self.make_request(
            'POST',
            self._build_content_url('files', 'download'),
            headers={'Dropbox-API-Arg': json.dumps(path_arg), 'Content-Type': ''},
            range=range,
            expects=(200, 206, 409,),
            throws=core_exceptions.DownloadError,
        )
        if resp.status == 409:
            data = await resp.json()
            self.dropbox_conflict_error_handler(data)
        if 'Content-Length' not in resp.headers:
            size = json.loads(resp.headers['dropbox-api-result'])['size']
        else:
            size = None  # ResponseStreamReader will extract it from the resp
        return streams.ResponseStreamReader(resp, size=size)

    async def upload(self,  # type: ignore
                     stream: streams.BaseStream,
                     path: WaterButlerPath,
                     conflict: str='replace',
                     **kwargs) -> typing.Tuple[DropboxFileMetadata, bool]:
        path, exists = await self.handle_name_conflict(path, conflict=conflict)
        path_arg = {"path": path.full_path}
        if conflict == 'replace':
            path_arg['mode'] = 'overwrite'

        if stream.size > self.NONCHUNKED_UPLOAD_LIMIT:
            data = await self._chunked_upload(stream, path_arg)
        else:
            resp = await self.make_request(
                'POST',
                self._build_content_url('files', 'upload'),
                headers={
                    'Content-Type': 'application/octet-stream',
                    'Dropbox-API-Arg': json.dumps(path_arg),
                    'Content-Length': str(stream.size),
                },
                data=stream,
                expects=(200, 409,),
                throws=exceptions.UploadError,
            )
            data = await resp.json()
            if resp.status == 409:
                self.dropbox_conflict_error_handler(data, path.path)

        return DropboxFileMetadata(data, self.folder), not exists

    async def _chunked_upload(self,
                              stream: streams.BaseStream,
                              path_arg: dict) -> dict:
        """
        Chunked uploading is a 3 step process where a file is uploaded across multiple requests.
        """

        # 1. creates a upload session and retrieves session id to upload parts.
        session_id = await self._create_upload_session()

        # 2. uploads parts to session.
        await self._upload_parts(stream, session_id)

        # 3. completes session and returns the uploaded files' metadata.
        return await self._complete_session(stream, session_id, path_arg)

    async def _create_upload_session(self) -> str:

        resp = await self.make_request(
            'POST',
            self._build_content_url('files', 'upload_session', 'start'),
            headers={
                'Content-Type': 'application/octet-stream',
                'Dropbox-API-Arg': json.dumps({'close': False}),
            },
<<<<<<< HEAD
            expects=(200, ),
            throws=exceptions.UploadError,
=======
            data=stream,
            expects=(200, 409,),
            throws=core_exceptions.UploadError,
>>>>>>> 79583070
        )
        return (await resp.json())['session_id']

    async def _upload_parts(self, stream: streams.BaseStream, session_id: str):

        for i in range(0, stream.size, self.CHUNK_SIZE):
            upload_args = {
                'close': False,
                'cursor': {
                    'session_id': session_id,
                    'offset': i
                }
            }
            resp = await self.make_request(
                'POST',
                self._build_content_url('files', 'upload_session', 'append_v2'),
                headers={
                    'Content-Type': 'application/octet-stream',
                    'Dropbox-API-Arg': json.dumps(upload_args),
                },
                data=stream.read(self.CHUNK_SIZE),
                expects=(200, ),
                throws=exceptions.UploadError,
            )
            await resp.release()

    async def _complete_session(self, stream: streams.BaseStream,
                                session_id: str,
                                path_arg: dict) -> str:

        upload_args = {
            'cursor': {
                'session_id': session_id,
                'offset': stream.size
            },
            'commit': path_arg
        }

        resp = await self.make_request(
            'POST',
            self._build_content_url('files', 'upload_session', 'finish'),
            headers={
                'Content-Type': 'application/octet-stream',
                'Dropbox-API-Arg': json.dumps(upload_args),
            },
            expects=(200, ),
            throws=exceptions.UploadError,
        )
        return await resp.json()

    async def delete(self, path: WaterButlerPath, confirm_delete: int=0,  # type: ignore
                     **kwargs) -> None:  # type: ignore
        """Delete file, folder, or provider root contents

        :param WaterButlerPath path: WaterButlerPath path object for folder
        :param int confirm_delete: Must be 1 to confirm root folder delete
        """
        if path.is_root:
            if confirm_delete == 1:
                return await self._delete_folder_contents(path)
            else:
                raise core_exceptions.DeleteError(
                    'confirm_delete=1 is required for deleting root provider folder',
                    code=400
                )
        await self.dropbox_request(
            self.build_url('files', 'delete_v2'),
            {'path': self.folder.rstrip('/') + '/' + path.path.rstrip('/')},
            throws=core_exceptions.DeleteError,
        )

    async def metadata(self,  # type: ignore
                       path: WaterButlerPath,
                       revision: str=None,
                       **kwargs) \
                       -> typing.Union[BaseDropboxMetadata, typing.List[BaseDropboxMetadata]]:
        full_path = path.full_path.rstrip('/')
        url = self.build_url('files', 'get_metadata')
        body = {'path': full_path}
        if revision:
            body = {'path': 'rev:' + revision}
        elif path.is_folder:
            url = self.build_url('files', 'list_folder')

        if path.is_folder:
            ret = []  # type: typing.List[BaseDropboxMetadata]
            has_more = True
            page_count = 0
            while has_more:
                page_count += 1
                data = await self.dropbox_request(url, body, throws=core_exceptions.MetadataError)
                for entry in data['entries']:
                    if entry['.tag'] == 'folder':
                        ret.append(DropboxFolderMetadata(entry, self.folder))
                    else:
                        ret.append(DropboxFileMetadata(entry, self.folder))
                if not data['has_more']:
                    has_more = False
                else:
                    url = self.build_url('files', 'list_folder', 'continue')
                    body = {'cursor': data['cursor']}
            self.metrics.add('metadata.folder.pages', page_count)
            return ret

        data = await self.dropbox_request(url, body, throws=core_exceptions.MetadataError)
        # Dropbox v2 API will not indicate file/folder if path "deleted"
        if data['.tag'] == 'deleted':
            raise core_exceptions.MetadataError(
                "Could not retrieve '{}'".format(path),
                code=HTTPStatus.NOT_FOUND,
            )

        # Dropbox will match a file or folder by name within the requested path
        if path.is_file and data['.tag'] == 'folder':
            raise core_exceptions.MetadataError(
                "Could not retrieve file '{}'".format(path),
                code=HTTPStatus.NOT_FOUND,
            )

        return DropboxFileMetadata(data, self.folder)

    async def revisions(self, path: WaterButlerPath, **kwargs) -> typing.List[DropboxRevision]:
        # Dropbox v2 API limits the number of revisions returned to a maximum
        # of 100, default 10. Previously we had set the limit to 250.

        data = await self.dropbox_request(
            self.build_url('files', 'list_revisions'),
            {'path': path.full_path.rstrip('/'), 'limit': 100},
            throws=core_exceptions.RevisionsError,
        )
        if data['is_deleted'] is True:
            raise core_exceptions.RevisionsError(
                "Could not retrieve '{}'".format(path),
                code=HTTPStatus.NOT_FOUND,
            )
        if data['is_deleted']:
            return []
        return [DropboxRevision(item) for item in data['entries']]

    async def create_folder(self, path: WaterButlerPath, **kwargs) -> DropboxFolderMetadata:
        """
        :param str path: The path to create a folder at
        """
        WaterButlerPath.validate_folder(path)
        data = await self.dropbox_request(
            self.build_url('files', 'create_folder_v2'),
            {'path': path.full_path.rstrip('/')},
            throws=core_exceptions.CreateFolderError,
        )
        return DropboxFolderMetadata(data['metadata'], self.folder)

    def can_intra_copy(self, dest_provider: provider.BaseProvider,
                       path: WaterButlerPath=None) -> bool:
        return type(self) == type(dest_provider)

    def can_intra_move(self, dest_provider: provider.BaseProvider,
                       path: WaterButlerPath=None) -> bool:
        return self == dest_provider  # dropbox can only intra move on same account

    def _build_content_url(self, *segments, **query):
        return provider.build_url(provider_settings.BASE_CONTENT_URL, *segments, **query)

    async def _delete_folder_contents(self, path: WaterButlerPath, **kwargs) -> None:
        """Delete the contents of a folder. For use against provider root.

        :param WaterButlerPath path: WaterButlerPath path object for folder
        """
        meta = (await self.metadata(path))
        for child in meta:  # type: ignore
            dropbox_path = await self.validate_path(child.path)
            await self.delete(dropbox_path)<|MERGE_RESOLUTION|>--- conflicted
+++ resolved
@@ -52,13 +52,9 @@
     Quirks: Dropbox paths are case-insensitive.
     """
     NAME = 'dropbox'
-<<<<<<< HEAD
-    BASE_URL = settings.BASE_URL
+    BASE_URL = provider_settings.BASE_URL
     NONCHUNKED_UPLOAD_LIMIT = 150000000  # 150 MB
     CHUNK_SIZE = 150000000  # 150 MB
-=======
-    BASE_URL = provider_settings.BASE_URL
->>>>>>> 79583070
 
     def __init__(self, auth, credentials, settings):
         super().__init__(auth, credentials, settings)
@@ -306,14 +302,8 @@
                 'Content-Type': 'application/octet-stream',
                 'Dropbox-API-Arg': json.dumps({'close': False}),
             },
-<<<<<<< HEAD
-            expects=(200, ),
-            throws=exceptions.UploadError,
-=======
-            data=stream,
             expects=(200, 409,),
-            throws=core_exceptions.UploadError,
->>>>>>> 79583070
+            throws=core_exceptions.UploadError
         )
         return (await resp.json())['session_id']
 
