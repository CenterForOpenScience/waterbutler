--- conflicted
+++ resolved
@@ -49,14 +49,11 @@
         return {
             'version': self.raw['version'],
             'downloads': self.raw['downloads'],
-<<<<<<< HEAD
-            'renter': self.raw['renter'],
-=======
+            'checkout_user': self.raw['checkout_user'],
             'hashes': {
                 'md5': self.raw['md5'],
                 'sha256': self.raw['sha256']
             },
->>>>>>> 699ece38
         }
 
 
