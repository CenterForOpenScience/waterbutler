--- conflicted
+++ resolved
@@ -235,13 +235,12 @@
             for item in (yield from resp.json())['revisions']
         ]
 
-<<<<<<< HEAD
     def can_intra_move(self, other):
         return self.can_intra_copy(other)
 
     def can_intra_copy(self, other):
         return self.provider == other.provider
-=======
+
     @asyncio.coroutine
     def create_folder(self, **kwargs):
         resp = yield from self.make_signed_request(
@@ -255,7 +254,6 @@
         return OsfStorageFolderMetadata(
             (yield from resp.json())
         ).serialized()
->>>>>>> 61745daa
 
     def _create_paths(self):
         try:
