--- conflicted
+++ resolved
@@ -698,11 +698,7 @@
                 # empty, use the etag of the file plus a sentinel string as a dummy revision ID.
                 data['version'] = data['etag'] + settings.DRIVE_IGNORE_VERSION
 
-<<<<<<< HEAD
         return await self._serialize_item(path, data, raw=raw)
-=======
-        return data if raw else GoogleDriveFileMetadata(data, path)
->>>>>>> 753bdd24
 
     async def _delete_folder_contents(self, path):
         """Given a WaterButlerPath, delete all contents of folder
