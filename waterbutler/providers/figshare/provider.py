import json
import asyncio
import hashlib
import logging
from typing import Tuple
from http import HTTPStatus

<<<<<<< HEAD
from waterbutler.core.streams import CutoffStream
=======
import aiohttp

>>>>>>> 8e72e843
from waterbutler.core import exceptions, provider, streams

from waterbutler.providers.figshare.path import FigsharePath
from waterbutler.providers.figshare import settings as pd_settings
from waterbutler.providers.figshare.metadata import (FigshareFileMetadata,
                                                     FigshareFolderMetadata,
                                                     FigshareFileRevisionMetadata, )

logger = logging.getLogger(__name__)


class FigshareProvider:
    """Provider for Figshare repositories.

    **On paths:**  Figshare does not have any notion of paths and has a very flat structure. Top
    level objects are one of the following.

    A 'project' that contains 'articles'. The project can be either public or private.
    A 'collection' that points to private and/or public 'articles' and can itself be either public
    or private.
    An 'article' that contains 0 or more 'files' and may or may not be associated with a project.
    Articles may be either public or private.


    'Articles' may contain 'files'.

    'Articles' are one of (currently) ten types. All but one of these 'defined_types' may contain no
    more than one file. The exception is the 'fileset' 'defined_type' which may contain more than
    one 'file'.

    The FigshareProvider allows for the possibility of a private 'article', a private 'project', or
    a private 'collection' as the root of a waterbutler provider instance. The FigshareProvider's
    default configuration treats 'articles' with a 'defined_type' of 'fileset' as a folder, and all
    other 'defined_type's as a file.

    In practice, this means that when returning the metadata for the root(/) folder, only 'articles'
    of 'defined_type' 'fileset' will be returned as a folder. All other 'articles' will be returned
    as a file if they contain a file and ignored if they do not contain a file.

    If the root is configured as a provider, it will contain 0 or more files.

    Valid FigsharePaths for root project/collection::

        /
        /<article_id for type fileset>/ (default configuration)
        /<article_id of any type>/<file_id>

    Valid FigsharePaths for root article::

        /
        /<file_id>

    Invalid FigsharePaths for root project/collection examples::

        /<article_id of any type>
        /<article_id of any type other then fileset>/ (default configuration)
        /<article_id of any type>/<file_id>/
        path of any depth greater then 2

    Invalid FigsharePaths for root article examples::

        /<any_id>/
        /<any_id other then a file_id>
        path of any depth greater then 1

    API docs: https://docs.figshare.com/
    """

    def __new__(cls, auth, credentials, settings):
        if settings['container_type'] == 'project':
            return FigshareProjectProvider(
                auth, credentials,
                dict(settings, container_id=settings['container_id'])
            )

        if settings['container_type'] in ('article', 'fileset'):
            return FigshareArticleProvider(
                auth, credentials, dict(settings, container_id=settings['container_id'])
            )

        raise exceptions.ProviderError(
            'Invalid "container_type" {0}'.format(settings['container_type'])
        )


class BaseFigshareProvider(provider.BaseProvider):
    NAME = 'figshare'
    BASE_URL = pd_settings.BASE_URL
    VIEW_URL = pd_settings.VIEW_URL
    DOWNLOAD_URL = pd_settings.DOWNLOAD_URL
    VALID_CONTAINER_TYPES = pd_settings.VALID_CONTAINER_TYPES

    def __init__(self, auth, credentials, settings):
        super().__init__(auth, credentials, settings)
        self.token = self.credentials['token']
        self.container_type = self.settings['container_type']
        if self.container_type not in self.VALID_CONTAINER_TYPES:
            raise exceptions.ProviderError('{} is not a valid container type.'.format(self.container_type))
        if self.container_type == 'fileset':
            self.container_type = 'article'
        self.container_id = self.settings['container_id']
        self.metrics.add('container', {
            'given_type': self.settings['container_type'],
            'actual_type': self.container_type,
        })

    @property
    def root_path_parts(self):
        return (self.container_type + 's', self.container_id)

    @property
    def default_headers(self):
        return {
            'Authorization': 'token {}'.format(self.token),
        }

    def build_url(self, is_public: bool, *segments, **query) -> str:  # type: ignore
        """A nice wrapper around furl, builds urls based on self.BASE_URL

        :param bool is_public: ``True`` if addressing public resource
        :param tuple \*segments: A tuple of strings joined into ``/foo/bar/``
        :param dict \*\*query: A dictionary that will be turned into query parameters ``?foo=bar``
        :rtype: str

        Subclassed to include handling of ``is_public`` argument. ``collection`` containers may
        contain public articles which are accessed through an URN with a different prefix.
        """
        if not is_public:
            segments = ('account', (*segments))
        return (super().build_url(*segments, **query))

    async def make_request(self, method, url, *args, **kwargs):
        """JSONifies ``data`` kwarg, if present and a ``dict``.

        :param str method: HTTP method
        :param str url: URL
        :param tuple \*args:
        :param dict \*\*kwargs:
        """
        if isinstance(kwargs.get('data'), dict):
            kwargs['data'] = json.dumps(kwargs['data'])
        return await super().make_request(method, url, *args, **kwargs)

    def can_duplicate_names(self):
        """Figshare allows articles to have duplicate titles and files to have duplicate names, but
        does not allow the creation of duplicate files and folders.
        """
        return False

    async def _get_url_super(self, url):
        # Use super to avoid is_public logic
        # Allows for taking advantage of asyncio.gather
        response = await super().make_request('GET', url, expects=(200, ))
        return await response.json()

    def _path_split(self, path):
        """Strip trailing slash from path string, then split on remaining slashes.

        :param str path: url path string to be split.
        """
        return path.rstrip('/').split('/')

    async def download(self, path: FigsharePath,  # type: ignore
                       range: Tuple[int, int] = None, **kwargs) -> streams.ResponseStreamReader:
        """Download the file identified by ``path`` from this project.

        :param FigsharePath path: FigsharePath to file you want to download
        :rtype streams.ResponseStreamReader:
        """
        if not path.is_file:
            raise exceptions.NotFoundError(str(path))

        file_metadata = await self.metadata(path)
        download_url = file_metadata.extra['downloadUrl']  # type: ignore
        if download_url is None:
            raise exceptions.DownloadError('Download not available', code=HTTPStatus.FORBIDDEN)

        logger.debug('requested-range:: {}'.format(range))
        params = {} if file_metadata.is_public else {'token': self.token}  # type: ignore
        resp = await self.make_request(
            'GET',
            download_url,
            range=range,
            params=params,
            allow_redirects=False,
        )

        if resp.status >= 400:
            await resp.release()
            raise exceptions.DownloadError('Download not available', code=resp.status)

        if resp.status in (302, 301):
            await resp.release()
            if range:
                resp = await aiohttp.request('GET', resp.headers['location'],
                                             headers={'Range': self._build_range_header(range)})
            else:
                resp = await aiohttp.request('GET', resp.headers['location'])

        return streams.ResponseStreamReader(resp)

    def path_from_metadata(self, parent_path, metadata):
        """Build FigsharePath for child entity given child's metadata and parent's path object.

        :param FigsharePath parent_path: path obj for child's parent
        :param metadata: Figshare*Metadata object for child
        """
        return parent_path.child(metadata.name, _id=str(metadata.id),
                                 folder=(metadata.kind == 'folder'))

    async def revisions(self, path, **kwargs):
        # Public articles have revisions, but projects, collections, and private articles do not.
        # For now, return a single Revision labeled "latest".
        return [FigshareFileRevisionMetadata()]

    async def _upload_file(self, article_id, name, stream):
        """Uploads a file to Figshare and returns the file id.

        :param str article_id: the id of the parent article
        :param str name: the name of the file
        :param stream: the file stream to upload
        :rtype: `str`
        :return: id of new file
        """
        # Process for creating a file:

        # 1. Get file ID
        file_id = await self._make_file_placeholder(article_id, name, stream.size)

        # 2. Get upload url and file parts info
        # added sleep() as file was not availble right away after getting 201 back.
        # polling with HEADs is another possible solution
        await asyncio.sleep(pd_settings.FILE_CREATE_WAIT)
        upload_url, parts = await self._get_file_upload_url(article_id, file_id)

        # 3. Upload parts
        self.metrics.add('upload.parts.count', len(parts))
        await self._upload_file_parts(stream, upload_url, parts)

        # 4. Mark upload complete
        await self._mark_upload_complete(article_id, file_id)

        return file_id

    async def _make_file_placeholder(self, article_id, name, size):
        """Create a placeholder for a file to be uploaded later.  Takes the id of the parent
        article, a name for the file, and the size.  Returns the id set aside for the file.

        :param str article_id: the id of the parent article
        :param str name: the name of the file
        :param int size: the size of the file
        :returns str: the id of the file placeholder
        """
        file_resp = await self.make_request(
            'POST',
            self.build_url(False, 'articles', article_id, 'files'),
            data=json.dumps({'name': name, 'size': size}),
            expects=(201, ),
        )
        file_json = await file_resp.json()
        return file_json['location'].rsplit('/', 1)[1]

    async def _get_file_upload_url(self, article_id, file_id):
        """Request an upload url and partitioning spec from Figshare.
        See: https://docs.figshare.com/api/file_uploader/

        :param str article_id: the id of the parent article
        :param str file_id: the name of the file
        :returns (str, list): the upload url and the parts specification
        """
        # TODO: retry with backoff
        resp = await self.make_request(
            'GET',
            self.build_url(False, 'articles', article_id, 'files', file_id),
            expects=(200, 404),
        )
        if resp.status == 404:
            await resp.release()
            raise exceptions.ProviderError(
                'Could not get upload_url. File creation may have taken more '
                'than {} seconds to finish.'.format(str(pd_settings.FILE_CREATE_WAIT)))

        upload_json = await resp.json()
        upload_url = upload_json['upload_url']

        parts_resp = await self.make_request('GET', upload_url, expects=(200, ),)
        parts_json = await parts_resp.json()
        return upload_url, parts_json['parts']  # str, list

    async def _upload_file_parts(self, stream, upload_url, parts):
        """Takes a stream, the upload url, and a list of parts to upload, and send the chunks
        dictated by ``parts`` to figshare.
        See: https://docs.figshare.com/api/file_uploader/

        :param stream: the file stream to upload
        :param str upload_url: the base url to upload to
        :param list parts: a structure describing the expected partitioning of the file
        """
        for part in parts:
            size = part['endOffset'] - part['startOffset'] + 1
            part_number = part['partNo']
            upload_stream = CutoffStream(stream, cutoff=size)
            logger.debug('File part {}: stream-size:{} want-size:{}'.format(part_number,
                                                                            stream.size, size))
            upload_response = await self.make_request(
                'PUT',
                upload_url + '/' + str(part_number),
                headers={'Content-Length': str(size)},
                data=upload_stream,
                expects=(200, ),
            )
            await upload_response.release()

    async def _mark_upload_complete(self, article_id, file_id):
        """Signal to Figshare that all of the parts of the file have been uploaded successfully.
        See: https://docs.figshare.com/api/file_uploader/

        :param str article_id: the id of the parent article
        :param str file_id: the name of the file
        """
        resp = await self.make_request(
            'POST',
            self.build_url(False, 'articles', article_id, 'files', file_id),
            expects=(202, ),
        )
        await resp.release()


class FigshareProjectProvider(BaseFigshareProvider):

    def __init__(self, *args, **kwargs):
        super().__init__(*args, **kwargs)

    async def validate_v1_path(self, path, **kwargs):
        """Take a string path from the url and attempt to map it to an entity within this project.
        If the entity is found, returns a FigsharePath object with the entity identifiers included.
        Otherwise throws a 404 Not Found. Will also assert that the entity type inferred from the
        path matches the type of the entity at that url.

        :param str path: entity path from the v1 API
        :rtype FigsharePath:
        """
        if path == '/':
            return FigsharePath('/', _ids=('', ), folder=True, is_public=False)

        path_parts = self._path_split(path)
        if len(path_parts) not in (2, 3):
            raise exceptions.InvalidPathError('{} is not a valid Figshare path.'.format(path))
        article_id = path_parts[1]
        file_id = path_parts[2] if len(path_parts) == 3 else None

        articles = await self._get_all_articles()

        # TODO: need better way to get public/private
        # This call's return value is currently busted at figshare for collections. Figshare always
        # returns private-looking urls.
        is_public = False
        for item in articles:
            if '/articles/' + article_id in item['url']:
                article_name = item['title']
                if pd_settings.PRIVATE_IDENTIFIER not in item['url']:
                    is_public = True

        article_segments = (*self.root_path_parts, 'articles', article_id)
        if file_id:
            file_response = await self.make_request(
                'GET',
                self.build_url(is_public, *article_segments, 'files', file_id),
                expects=(200, ),
            )
            file_json = await file_response.json()
            file_name = file_json['name']
            if path[-1] == '/':
                raise exceptions.NotFoundError('File paths must not end with "/". '
                                               '{} not found.'.format(path))
            return FigsharePath('/' + article_name + '/' + file_name,
                                _ids=(self.container_id, article_id, file_id),
                                folder=False,
                                is_public=is_public)

        article_response = await self.make_request(
            'GET',
            self.build_url(is_public, *article_segments),
            expects=(200, ),
        )
        article_json = await article_response.json()
        if article_json['defined_type'] in pd_settings.FOLDER_TYPES:
            if not path[-1] == '/':
                raise exceptions.NotFoundError('Folder paths must end with "/".  {} not found.'.format(path))
            return FigsharePath('/' + article_name + '/', _ids=(self.container_id, article_id),
                                folder=True, is_public=is_public)

        raise exceptions.NotFoundError('This article is not configured as a folder defined_type. '
                                       '{} not found.'.format(path))

    async def validate_path(self, path, **kwargs):
        """Take a string path from the url and attempt to map it to an entity within this project.
        If the entity is found, returns a FigsharePath object with the entity identifiers included.
        Otherwise returns a FigsharePath with empty identifiers.

        :param str path: identifier_path URN as passed through the v0 API
        :rtype FigsharePath:

        Quirks:

        * v0 may pass an identifier_path whose last part is a name and not an identifier, in the
          case of file/folder creation calls.

        * validate_path validates parent and returns a FigsharePath as accurately as possible.
        """
        if path == '/':
            return FigsharePath('/', _ids=('', ), folder=True, is_public=False)

        path_parts = self._path_split(path)
        if len(path_parts) not in (2, 3):
            raise exceptions.InvalidPathError('{} is not a valid Figshare path.'.format(path))
        article_id = path_parts[1]
        file_id = path_parts[2] if len(path_parts) == 3 else None

        articles = await self._get_all_articles()

        # TODO: need better way to get public/private
        # This call's return value is currently busted at figshare for collections. Figshare always
        # returns private-looking urls.
        is_public = False
        for item in articles:
            if '/articles/' + article_id in item['url']:
                article_name = item['title']
                if pd_settings.PRIVATE_IDENTIFIER not in item['url']:
                    is_public = True

        article_segments = (*self.root_path_parts, 'articles', article_id)
        if file_id:
            file_response = await self.make_request(
                'GET',
                self.build_url(is_public, *article_segments, 'files', file_id),
                expects=(200, 404, ),
            )
            if file_response.status == 200:
                file_response_json = await file_response.json()
                file_name = file_response_json['name']
                return FigsharePath('/' + article_name + '/' + file_name,
                                    _ids=(self.container_id, article_id, file_id),
                                    folder=False,
                                    is_public=is_public)
            await file_response.release()

        article_response = await self.make_request(
            'GET',
            self.build_url(is_public, *article_segments),
            expects=(200, 404, ),
        )
        if article_response.status == 200:
            article_json = await article_response.json()
            if article_json['defined_type'] in pd_settings.FOLDER_TYPES:
                # Case of v0 file creation
                if file_id:
                    ids = ('', article_id, '')
                    folder = False
                    path_urn = '/' + article_name + '/' + file_id
                else:
                    ids = ('', article_id)
                    folder = True
                    path_urn = '/' + article_name + '/'
                return FigsharePath(path_urn, _ids=ids, folder=folder, is_public=is_public)
        else:
            await article_response.release()

        if file_id:
            # Catch for if neither file nor article exist
            raise exceptions.NotFoundError(path)

        # Return for v0 folder creation
        return FigsharePath(path, _ids=('', ''), folder=True, is_public=False)

    async def revalidate_path(self, parent_path, child_name, folder):
        """Look for file or folder named ``child_name`` under ``parent_path``. If it finds a match,
        it returns a FigsharePath object with the appropriate ids set.  Otherwise, it returns a
        FigsharePath where the ids are set to ``None``.

        Due to the fact that figshare allows duplicate titles/names for
        articles/files, revalidate_path can not be relied on to always return
        the correct id of an existing child_name. It will return the first id that
        matches the folder and child_name arguments or '' if no match.

        :param FigsharePath parent_path: Path of parent
        :param str child_name: Name of child
        :param bool folder: ``True`` if child is folder
        :rtype: ``FigsharePath``
        :return: a FigsharePath object, with ids set if a match was found
        """
        parent_is_folder = False
        urn_parts = (*self.root_path_parts, 'articles')
        child_id = None
        if not parent_path.is_root:  # parent is fileset or article
            if not folder:  # child is article/file
                list_children_response = await self.make_request(
                    'GET',
                    self.build_url(False, *urn_parts, parent_path.identifier),
                    expects=(200, ),
                )
                article_json = await list_children_response.json()
                for file in article_json['files']:
                    if file['name'] == child_name:
                        child_id = str(file['id'])
                        break
            return parent_path.child(child_name, _id=child_id, folder=folder,
                                     parent_is_folder=parent_is_folder)
        # parent is root
        children = await self._get_all_articles()
        articles = await asyncio.gather(*[
            self._get_url_super(article_json['url'])
            for article_json in children
        ])
        for article in articles:
            is_folder = article['defined_type'] in pd_settings.FOLDER_TYPES
            article_id = str(article['id'])
            article_name = str(article['title'])
            if folder != is_folder:
                continue
            elif folder:
                if article_name == child_name:
                    child_id = article_id
                    break
            else:
                parent_is_folder = False
                for file in article['files']:
                    if file['name'] == child_name:
                        parent_path = parent_path.child(article_name, _id=article_id, folder=False)
                        child_id = str(file['id'])
                        break

        return parent_path.child(child_name, _id=child_id, folder=folder,
                                 parent_is_folder=parent_is_folder)

    async def upload(self, stream, path, conflict='replace', **kwargs):
        """Upload a file to provider root or to an article whose defined_type is
        configured to represent a folder.

        :param asyncio.StreamReader stream: stream to upload
        :param FigsharePath path: FigsharePath to upload the file to.
        :param dict \*\*kwargs: Will be passed to returned metadata object
        """
        if path.identifier and conflict == 'replace':
            raise exceptions.UnsupportedOperationError('Files in Figshare cannot be updated')

        path, exists = await self.handle_name_conflict(path, conflict=conflict)
        if not path.parent.is_root:
            parent_resp = await self.make_request(
                'GET',
                self.build_url(False, *self.root_path_parts, 'articles', path.parent.identifier),
                expects=(200, ),
            )
            parent_json = await parent_resp.json()
            if not parent_json['defined_type'] in pd_settings.FOLDER_TYPES:
                del path._parts[1]

        # Create article or retrieve article_id from existing article
        if not path.parent.is_root:
            article_id = path.parent.identifier
        else:
            article_name = json.dumps({'title': path.name})
            if self.container_type == 'project':
                article_id = await self._create_article(article_name)
            elif self.container_type == 'collection':
                # TODO don't think this is correct.  Probably should POST to /accounts/articles
                article_id = await self._create_article(article_name)
                article_list = json.dumps({'articles': [article_id]})
                await self.make_request(
                    'POST',
                    self.build_url(False, *self.root_path_parts, 'articles'),
                    data=article_list,
                    expects=(201, ),
                )

        stream.add_writer('md5', streams.HashStreamWriter(hashlib.md5))
        file_id = await self._upload_file(article_id, path.name, stream)

        # Build new file path and return metadata
        path = FigsharePath('/' + article_id + '/' + file_id,
                            _ids=(self.container_id, article_id, file_id),
                            folder=False,
                            is_public=False)
        metadata = await self.metadata(path, **kwargs)
        if stream.writers['md5'].hexdigest != metadata.extra['hashes']['md5']:
            raise exceptions.UploadChecksumMismatchError()

        return metadata, True

    async def create_folder(self, path, **kwargs):
        """Create a folder at ``path``. Returns a `FigshareFolderMetadata` object if successful.

        :param FigsharePath path: FigsharePath representing the folder to create
        :rtype: :class:`waterbutler.core.metadata.FigshareFolderMetadata`
        :raises: :class:`waterbutler.core.exceptions.CreateFolderError`
        """
        if (len(path.parts) == 2) and path.is_folder:
            article_name = path.parts[-1].value
        else:
            raise exceptions.CreateFolderError(
                'Only projects and collections may contain folders. Unable to create '
                '"{}/"'.format(path.name),
                code=400,
            )

        article_data = json.dumps({'title': article_name, 'defined_type': 'fileset'})
        article_id = await self._create_article(article_data)
        get_article_response = await self.make_request(
            'GET',
            self.build_url(False, *self.root_path_parts, 'articles', article_id),
            expects=(200, ),
            throws=exceptions.CreateFolderError,
        )
        article_json = await get_article_response.json()

        return FigshareFolderMetadata(article_json)

    async def delete(self, path, confirm_delete=0, **kwargs):
        """Delete the entity at ``path``.

        :param FigsharePath path: Path to be deleted
        :param int confirm_delete: Must be 1 to confirm root folder delete
        :rtype: None
        :raises: :class:`waterbutler.core.exceptions.NotFoundError`
        :raises: :class:`waterbutler.core.exceptions.DeleteError`

        Quirks:

        * If the FigsharePath given is for the provider root path, then the contents of the
          provider root path will be deleted, but not the provider root itself.
        """
        if not path.identifier:
            raise exceptions.NotFoundError(str(path))

        if path.is_root:
            if confirm_delete == 1:
                return await self._delete_container_contents()
            raise exceptions.DeleteError(
                'confirm_delete=1 is required for deleting root provider folder',
                code=400
            )

        if len(path.parts) == 2:
            if not path.is_folder:
                raise exceptions.NotFoundError(str(path))
            delete_path = (*self.root_path_parts, 'articles', path.parts[1]._id)
        elif len(path.parts) == 3:
            if path.is_folder:
                raise exceptions.NotFoundError(str(path))
            article_response = await self.make_request(
                'GET',
                self.build_url(False, *self.root_path_parts, 'articles', path.parts[1]._id),
                expects=(200, ),
            )
            article_json = await article_response.json()
            if article_json['defined_type'] in pd_settings.FOLDER_TYPES:
                delete_path = ('articles', path.parts[1]._id, 'files', path.parts[2]._id)
            else:
                delete_path = (*self.root_path_parts, 'articles', path.parts[1]._id)

        delete_article_response = await self.make_request(
            'DELETE',
            self.build_url(False, *delete_path),
            expects=(204, ),
        )
        await delete_article_response.release()

    async def metadata(self, path, **kwargs):
        """Return metadata for entity identified by ``path`` under the parent project.

        :param FigsharePath path: entity whose metadata will be returned
        :rtype: FigshareFileMetadata obj or list of Metadata objs
        """
        if path.is_root:
            path.is_public = False
            contents = await asyncio.gather(*[
                # TODO: collections may need to use each['url'] for correct URN
                # Use _get_url_super ? figshare API needs to get fixed first.
                self._get_article_metadata(str(each['id']), path.is_public)
                for each in await self._get_all_articles()
            ])
            return [each for each in contents if each]

        if not path.parts[-1].identifier:
            raise exceptions.NotFoundError(str(path))
        if len(path.parts) > 3:
            raise exceptions.NotFoundError(str(path))
        article_response = await self.make_request(
            'GET',
            self.build_url(path.is_public, *self.root_path_parts,
                           'articles', path.parts[1].identifier),
            expects=(200, 404),
        )
        if article_response.status == 404:
            raise exceptions.NotFoundError(str(path))
        article_json = await article_response.json()

        if len(path.parts) == 2:
            if article_json['defined_type'] not in pd_settings.FOLDER_TYPES:
                raise exceptions.NotFoundError(str(path))
            contents = []
            for file in article_json['files']:
                contents.append(FigshareFileMetadata(article_json, raw_file=file))
            return contents
        elif len(path.parts) == 3:
            for file in article_json['files']:
                if file['id'] == int(path.parts[2].identifier):
                    return FigshareFileMetadata(article_json, raw_file=file)
            raise exceptions.NotFoundError(path.path)
        else:
            raise exceptions.NotFoundError('{} is not a valid path.'.format(path))

    async def _get_article_metadata(self, article_id, is_public: bool):
        """Return Figshare*Metadata object for given article_id. Returns a FolderMetadata object
        for filesets, a FileMetadat object for other article types, and ``None`` if the article
        is not a fileset and has no files attached.

        Defined separately to allow for taking advantage of ``asyncio.gather``.

        :param str article_id: id of article whose metadata is requested
        :param bool is_public: ``True`` if article is accessed through public URN
        """
        response = await self.make_request(
            'GET',
            self.build_url(is_public, *self.root_path_parts, 'articles', article_id),
            expects=(200, ),
        )
        article_json = await response.json()
        if article_json['defined_type'] in pd_settings.FOLDER_TYPES:
            return FigshareFolderMetadata(article_json)
        elif article_json['files']:
            return FigshareFileMetadata(article_json)

        return None  # article without attached file

    async def _delete_container_contents(self):
        """Delete all articles within this Project or Collection."""
        # TODO: Needs logic for skipping public articles in collections
        articles = await self._get_all_articles()
        for article in articles:
            delete_article_response = await self.make_request(
                'DELETE',
                self.build_url(False, *self.root_path_parts, 'articles', str(article['id'])),
                expects=(204, ),
            )
            await delete_article_response.release()

    async def _get_all_articles(self):
        """Get all articles under a project or collection. This endpoint is paginated and does not
        provide limit metadata, so we keep querying until we receive an empty array response.
        See https://docs.figshare.com/api/#searching-filtering-and-pagination for details.

        :return: list of article json objects
        :rtype: `list`
        """
        all_articles, keep_going, page = [], True, 1
        while keep_going:
            resp = await self.make_request(
                'GET',
                self.build_url(False, *self.root_path_parts, 'articles'),
                params={'page': str(page), 'page_size': str(pd_settings.MAX_PAGE_SIZE)},
                expects=(200, ),
            )
            articles = await resp.json()
            all_articles.extend(articles)
            page += 1
            keep_going = len(articles) > 0

        return all_articles

    async def _create_article(self, data):
        """Create an article placeholder with the properties given in ``data``.  Returns the id of
        the new article. See https://docs.figshare.com/api/articles/#create-a-new-article for
        valid properties.

        :param dict data: properties to set for new article
        :return: the id of the newly created article
        :rtype: `str`
        """
        resp = await self.make_request(
            'POST',
            self.build_url(False, *self.root_path_parts, 'articles'),
            data=data,
            expects=(201, ),
            throws=exceptions.CreateFolderError,
        )
        articles_json = await resp.json()
        article_id = articles_json['location'].rsplit('/', 1)[1]
        return article_id


class FigshareArticleProvider(BaseFigshareProvider):

    def __init__(self, auth, credentials, settings, child=False):
        super().__init__(auth, credentials, settings)

    async def validate_v1_path(self, path, **kwargs):
        """Take a string path from the url and attempt to map it to an entity within this article.
        If the entity is found, returns a FigsharePath object with the entity identifiers included.
        Otherwise throws a 404 Not Found. Will also assert that the entity type inferred from the
        path matches the type of the entity at that url.

        :param str path: entity path from the v1 API
        :rtype FigsharePath:
        """
        if path == '/':
            return FigsharePath('/', _ids=('', ), folder=True, is_public=False)

        path_parts = self._path_split(path)
        if len(path_parts) != 2:
            raise exceptions.InvalidPathError('{} is not a valid Figshare path.'.format(path))

        file_id = path_parts[1]

        resp = await self.make_request(
            'GET',
            self.build_url(False, *self.root_path_parts, 'files', file_id),
            expects=(200, ),
        )
        file_json = await resp.json()
        return FigsharePath('/' + file_json['name'], _ids=('', file_id), folder=False,
                            is_public=False)

    async def validate_path(self, path, **kwargs):
        """Take a string path from the url and attempt to map it to an entity within this article.
        If the entity is found, returns a FigsharePath object with the entity identifiers included.
        Otherwise returns a FigsharePath with empty identifiers.

        :param str path: identifier path URN as passed through the v0 API
        :rtype FigsharePath:

        Quirks:

        * v0 may pass an identifier_path whose last part is a name and not an identifier, in the
          case of file/folder creation calls.

        * validate_path validates parent and returns a FigsharePath as accurately as possible.
        """
        if path == '/':
            return FigsharePath('/', _ids=('', ), folder=True, is_public=False)

        path_parts = self._path_split(path)
        if len(path_parts) != 2:
            raise exceptions.InvalidPathError('{} is not a valid Figshare path.'.format(path))

        file_id = path_parts[1]

        resp = await self.make_request(
            'GET',
            self.build_url(False, *self.root_path_parts, 'files', file_id),
            expects=(200, 404, ),
        )
        if resp.status == 200:
            file_json = await resp.json()
            file_name = file_json['name']
            return FigsharePath('/' + file_name, _ids=('', file_id), folder=False, is_public=False)

        # catch for create file in article root
        await resp.release()
        return FigsharePath('/' + file_id, _ids=('', ''), folder=False, is_public=False)

    async def revalidate_path(self, parent_path, child_name, folder: bool=False):
        """Attempt to get child's id and return FigsharePath of child.

        ``revalidate_path`` is used to check for the existance of a child_name/folder
        within the parent. Returning a FigsharePath of child. Child will have _id
        if conflicting child_name/folder exists otherwise _id will be ''.

        :param FigsharePath parent_path: Path of parent
        :param str child_name: Name of child
        :param bool folder: ``True`` if child is folder

        Code notes:

        Due to the fact that figshare allows duplicate titles/names for
        articles/files, revalidate_path can not be relied on to always return
        the correct id of an existing child_name. will return the first id that
        matches the folder and child_name arguments or '' if no match.
        """
        parent_is_folder = False
        urn_parts = self.root_path_parts
        if not parent_path.is_root:
            if folder:
                raise exceptions.NotFoundError(
                    '{} is not a valid parent path of folder={}. Folders can only exist at the '
                    'root level.'.format(parent_path.identifier_path, str(folder)))
            else:
                urn_parts = (*urn_parts, (parent_path.identifier))

        list_children_response = await self.make_request(
            'GET',
            self.build_url(False, *urn_parts),
            expects=(200, ),
        )

        child_id = ''
        article_json = await list_children_response.json()
        for file in article_json['files']:
            if file['name'] == child_name:
                child_id = str(file['id'])
                break

        return parent_path.child(child_name, _id=child_id, folder=folder,
                                 parent_is_folder=parent_is_folder)

    async def upload(self, stream, path, conflict='replace', **kwargs):
        """Upload a file to provider root or to an article whose defined_type is
        configured to represent a folder.

        :param asyncio.StreamReader stream: stream to upload
        :param FigsharePath path: FigsharePath to upload the file to.
        :param dict \*\*kwargs: Will be passed to returned metadata object
        """
        path, exists = await self.handle_name_conflict(path, conflict=conflict)
        if not path.parent.is_root:
            parent_resp = await self.make_request(
                'GET',
                self.build_url(False, *self.root_path_parts, 'articles', path.parent.identifier),
                expects=(200, ),
            )
            parent_json = await parent_resp.json()
            if not parent_json['defined_type'] in pd_settings.FOLDER_TYPES:
                del path._parts[1]

        stream.add_writer('md5', streams.HashStreamWriter(hashlib.md5))
        file_id = await self._upload_file(self.container_id, path.name, stream)

        # Build new file path and return metadata
        path = FigsharePath('/' + file_id, _ids=('', file_id), folder=False, is_public=False)
        metadata = await self.metadata(path, **kwargs)
        if stream.writers['md5'].hexdigest != metadata.extra['hashes']['md5']:
            raise exceptions.UploadChecksumMismatchError()

        return metadata, True

    async def create_folder(self, path, **kwargs):
        raise exceptions.CreateFolderError('Cannot create folders within articles.', code=400)

    async def delete(self, path, confirm_delete=0, **kwargs):
        """Delete the file at ``path``. If ``path`` is ``/`` and ``confirm_delete`` is ``1``, then
        delete all of the files within the article, but not the article itself.

        :param FigsharePath path: Path to be deleted
        :param int confirm_delete: Must be 1 to confirm root folder delete
        :rtype: None
        :raises: :class:`waterbutler.core.exceptions.NotFoundError`
        :raises: :class:`waterbutler.core.exceptions.DeleteError`

        Quirks:

        * If the FigsharePath given is for the provider root path, then the contents of the
          provider root path will be deleted, but not the provider root itself.
        """
        if path.is_root:
            if confirm_delete == 1:
                return await self._delete_container_contents()
            raise exceptions.DeleteError(
                'confirm_delete=1 is required for deleting root provider folder',
                code=400
            )

        await self._delete_file(path.parts[-1]._id)

    async def metadata(self, path, **kwargs):
        """Return metadata for entity identified by ``path``. May be the containing article or
        a file in a fileset article.

        :param FigsharePath path: entity whose metadata will be returned
        :rtype FigshareFileMetadata obj or list of Metadata objs:
        """
        article = await self._get_article(not path.is_public)
        if path.is_root:  # list files in article
            contents = []
            for file in article['files']:
                contents.append(FigshareFileMetadata(article, raw_file=file))
            return contents
        elif len(path.parts) == 2:  # metadata for a particular file
            for file in article['files']:
                if str(file['id']) == path.parts[1].identifier:
                    return FigshareFileMetadata(article, raw_file=file)

        # Invalid path, e.g. /422313/67709/1234
        raise exceptions.NotFoundError(str(path))

    async def _delete_container_contents(self):
        """Delete files within the containing article."""
        article = await self._get_article()
        for file in article['files']:
            await self._delete_file(str(file['id']))

    async def _get_article(self, is_owned=True):
        """Get the metadata for the container article. If the article is a public article not owned
        by the credentialed user, the request must be sent to a different endpoint.

        :param bool is_owned: Is this article owned by the credentialed user? Default: ``True``
        """
        resp = await self.make_request(
            'GET',
            self.build_url(not is_owned, *self.root_path_parts),
            expects=(200, ),
        )
        return await resp.json()

    async def _delete_file(self, file_id):
        """Delete a file from the root article. Docs:
        https://docs.figshare.com/api/articles/#delete-file-from-article

        :param str file: the id of the file to delete
        """
        resp = await self.make_request(
            'DELETE',
            self.build_url(False, *self.root_path_parts, 'files', file_id),
            expects=(204, ),
        )
        await resp.release()<|MERGE_RESOLUTION|>--- conflicted
+++ resolved
@@ -5,12 +5,9 @@
 from typing import Tuple
 from http import HTTPStatus
 
-<<<<<<< HEAD
+import aiohttp
+
 from waterbutler.core.streams import CutoffStream
-=======
-import aiohttp
-
->>>>>>> 8e72e843
 from waterbutler.core import exceptions, provider, streams
 
 from waterbutler.providers.figshare.path import FigsharePath
