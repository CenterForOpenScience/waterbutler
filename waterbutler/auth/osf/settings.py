try:
    from waterbutler import settings
except ImportError:
    settings = {}

config = settings.get('OSF_AUTH_CONFIG', {})

JWT_EXPIRATION = config.get('JWT_EXPIRATION', 15)
JWT_ALGORITHM = config.get('JWT_ALGORITHM', 'HS256')
<<<<<<< HEAD
API_URL = config.get('API_URL', 'http://127.0.0.1:5000/api/v1/files/auth/')

JWT_SECRET = config.get('JWT_SECRET')
if not settings.DEBUG:
    assert JWT_SECRET, 'JWT_SECRET must be specified when not in debug mode'
=======
API_URL = config.get('API_URL', 'http://localhost:5000/api/v1/files/auth/')

JWE_SALT = config.get('JWE_SALT')
JWE_SECRET = config.get('JWE_SECRET')
JWT_SECRET = config.get('JWT_SECRET')

if not settings.DEBUG:
    assert JWE_SALT, 'JWE_SALT must be specified when not in debug mode'
    assert JWE_SECRET, 'JWE_SECRET must be specified when not in debug mode'
    assert JWT_SECRET, 'JWT_SECRET must be specified when not in debug mode'

JWE_SALT = (JWE_SALT or 'yusaltydough')
JWE_SECRET = (JWE_SECRET or 'CirclesAre4Squares')
>>>>>>> 98a228e5
JWT_SECRET = (JWT_SECRET or 'ILiekTrianglesALot')<|MERGE_RESOLUTION|>--- conflicted
+++ resolved
@@ -7,13 +7,6 @@
 
 JWT_EXPIRATION = config.get('JWT_EXPIRATION', 15)
 JWT_ALGORITHM = config.get('JWT_ALGORITHM', 'HS256')
-<<<<<<< HEAD
-API_URL = config.get('API_URL', 'http://127.0.0.1:5000/api/v1/files/auth/')
-
-JWT_SECRET = config.get('JWT_SECRET')
-if not settings.DEBUG:
-    assert JWT_SECRET, 'JWT_SECRET must be specified when not in debug mode'
-=======
 API_URL = config.get('API_URL', 'http://localhost:5000/api/v1/files/auth/')
 
 JWE_SALT = config.get('JWE_SALT')
@@ -27,5 +20,4 @@
 
 JWE_SALT = (JWE_SALT or 'yusaltydough')
 JWE_SECRET = (JWE_SECRET or 'CirclesAre4Squares')
->>>>>>> 98a228e5
 JWT_SECRET = (JWT_SECRET or 'ILiekTrianglesALot')