--- conflicted
+++ resolved
@@ -68,17 +68,12 @@
                 try:
                     raw = await response.json()
                     signed_jwt = jwe.decrypt(raw['payload'].encode(), JWE_KEY)
-<<<<<<< HEAD
-                    data = jwt.decode(signed_jwt, settings.JWT_SECRET,
-                                      algorithms=settings.JWT_ALGORITHM,
-                                      options={'require_exp': True})
-=======
                     algorithms = settings.JWT_ALGORITHM if isinstance(settings.JWT_ALGORITHM, list) else [settings.JWT_ALGORITHM]
                     # Docs: https://pyjwt.readthedocs.io/en/stable/api.html#jwt.decode
                     data = jwt.decode(
                         signed_jwt, settings.JWT_SECRET, algorithms=algorithms, options={'require_exp': True}
                     )
->>>>>>> 0397fe30
+
                     return data['data']
                 except (jwt.InvalidTokenError, KeyError):
                     raise exceptions.AuthError(data, code=response.status)
