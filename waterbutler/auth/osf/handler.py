import asyncio
import datetime

<<<<<<< HEAD
=======
import jwe
>>>>>>> e5e41eea
import jwt
import aiohttp

from waterbutler.core import auth
from waterbutler.core import exceptions

from waterbutler.auth.osf import settings


JWE_KEY = jwe.kdf(settings.JWE_SECRET.encode(), settings.JWE_SALT.encode())


class OsfAuthHandler(auth.BaseAuthHandler):
    """Identity lookup via the Open Science Framework"""
    ACTION_MAP = {
        'put': 'upload',
        'post': 'upload',  # TODO copyfrom
        'get': 'download',
        'head': 'metadata',
        'delete': 'delete',
    }

    def build_payload(self, bundle, view_only=None, cookie=None):
        query_params = {}

        if cookie:
            bundle['cookie'] = cookie

        if view_only:
            # View only must go outside of the jwt
            query_params['view_only'] = view_only

<<<<<<< HEAD
        payload = {
            'data': bundle,
            'exp': datetime.datetime.utcnow() + datetime.timedelta(seconds=settings.JWT_EXPIRATION)
        }

        response = yield from aiohttp.request(
            'get',
            settings.API_URL,
            params={'payload': jwt.encode(payload, settings.JWT_SECRET, algorithm=settings.JWT_ALGORITHM)},
            headers=headers,
            cookies=dict(request.cookies),
        )
=======
        query_params['payload'] = jwe.encrypt(jwt.encode({
            'data': bundle,
            'exp': datetime.datetime.utcnow() + datetime.timedelta(seconds=settings.JWT_EXPIRATION)
        }, settings.JWT_SECRET, algorithm=settings.JWT_ALGORITHM), JWE_KEY)

        return query_params

    @asyncio.coroutine
    def make_request(self, params, headers, cookies):
        try:
            response = yield from aiohttp.request(
                'get',
                settings.API_URL,
                params=params,
                headers=headers,
                cookies=cookies,
            )
        except aiohttp.errors.ClientError:
            raise exceptions.AuthError('Unable to connect to auth sever', code=503)
>>>>>>> e5e41eea

        if response.status != 200:
            try:
                data = yield from response.json()
            except ValueError:
                data = yield from response.read()
            raise exceptions.AuthError(data, code=response.status)

        try:
<<<<<<< HEAD
            return jwt.decode((yield from response.json()), settings.JWT_SECRET, algorithm=settings.JWT_ALGORITHM, options={'require_exp': True})['data']
        except KeyError:
=======
            raw = yield from response.json()
            signed_jwt = jwe.decrypt(raw['payload'].encode(), JWE_KEY)
            data = jwt.decode(signed_jwt, settings.JWT_SECRET, algorithm=settings.JWT_ALGORITHM, options={'require_exp': True})
            return data['data']
        except (jwt.InvalidTokenError, KeyError):
>>>>>>> e5e41eea
            raise exceptions.AuthError(data, code=response.status)

    @asyncio.coroutine
    def fetch(self, request, bundle):
        """Used for v0"""
        headers = {'Content-Type': 'application/json'}

        if 'Authorization' in request.headers:
            headers['Authorization'] = request.headers['Authorization']

        cookie = request.query_arguments.get('cookie')
        if cookie:
            cookie = cookie[0].decode()

        view_only = request.query_arguments.get('view_only')
        if view_only:
            view_only = view_only[0].decode()

<<<<<<< HEAD
        payload = {
            'data': params,
            'exp': datetime.datetime.utcnow() + datetime.timedelta(seconds=settings.JWT_EXPIRATION)
        }

        try:
            response = yield from aiohttp.request(
                'get',
                settings.API_URL,
                params={'payload': jwt.encode(payload, settings.JWT_SECRET, algorithm=settings.JWT_ALGORITHM)},
                headers=headers,
                cookies=dict(request.cookies),
            )
        except aiohttp.errors.ClientError:
            raise exceptions.AuthError('Unable to connect to auth sever', code=503)
=======
        return (yield from self.make_request(
            self.build_payload(bundle, cookie=cookie, view_only=view_only),
            headers,
            dict(request.cookies)
        ))
>>>>>>> e5e41eea

    @asyncio.coroutine
    def get(self, resource, provider, request):
        """Used for v1"""
        headers = {'Content-Type': 'application/json'}

        if 'Authorization' in request.headers:
            headers['Authorization'] = request.headers['Authorization']

<<<<<<< HEAD
        try:
            return jwt.decode((yield from response.json()), settings.JWT_SECRET, algorithm=settings.JWT_ALGORITHM, option={'require_exp': True})['data']
        except KeyError:
            raise exceptions.AuthError(data, code=response.status)
=======
        cookie = request.query_arguments.get('cookie')
        if cookie:
            cookie = cookie[0].decode()

        view_only = request.query_arguments.get('view_only')
        if view_only:
            # View only must go outside of the jwt
            view_only = view_only[0].decode()

        return (yield from self.make_request(
            self.build_payload({
                'nid': resource,
                'provider': provider,
                'action': self.ACTION_MAP[request.method.lower()]
            }, cookie=cookie, view_only=view_only),
            headers,
            dict(request.cookies)
        ))
>>>>>>> e5e41eea
<|MERGE_RESOLUTION|>--- conflicted
+++ resolved
@@ -1,10 +1,7 @@
 import asyncio
 import datetime
 
-<<<<<<< HEAD
-=======
 import jwe
->>>>>>> e5e41eea
 import jwt
 import aiohttp
 
@@ -37,20 +34,6 @@
             # View only must go outside of the jwt
             query_params['view_only'] = view_only
 
-<<<<<<< HEAD
-        payload = {
-            'data': bundle,
-            'exp': datetime.datetime.utcnow() + datetime.timedelta(seconds=settings.JWT_EXPIRATION)
-        }
-
-        response = yield from aiohttp.request(
-            'get',
-            settings.API_URL,
-            params={'payload': jwt.encode(payload, settings.JWT_SECRET, algorithm=settings.JWT_ALGORITHM)},
-            headers=headers,
-            cookies=dict(request.cookies),
-        )
-=======
         query_params['payload'] = jwe.encrypt(jwt.encode({
             'data': bundle,
             'exp': datetime.datetime.utcnow() + datetime.timedelta(seconds=settings.JWT_EXPIRATION)
@@ -70,7 +53,6 @@
             )
         except aiohttp.errors.ClientError:
             raise exceptions.AuthError('Unable to connect to auth sever', code=503)
->>>>>>> e5e41eea
 
         if response.status != 200:
             try:
@@ -80,16 +62,11 @@
             raise exceptions.AuthError(data, code=response.status)
 
         try:
-<<<<<<< HEAD
-            return jwt.decode((yield from response.json()), settings.JWT_SECRET, algorithm=settings.JWT_ALGORITHM, options={'require_exp': True})['data']
-        except KeyError:
-=======
             raw = yield from response.json()
             signed_jwt = jwe.decrypt(raw['payload'].encode(), JWE_KEY)
             data = jwt.decode(signed_jwt, settings.JWT_SECRET, algorithm=settings.JWT_ALGORITHM, options={'require_exp': True})
             return data['data']
         except (jwt.InvalidTokenError, KeyError):
->>>>>>> e5e41eea
             raise exceptions.AuthError(data, code=response.status)
 
     @asyncio.coroutine
@@ -108,29 +85,11 @@
         if view_only:
             view_only = view_only[0].decode()
 
-<<<<<<< HEAD
-        payload = {
-            'data': params,
-            'exp': datetime.datetime.utcnow() + datetime.timedelta(seconds=settings.JWT_EXPIRATION)
-        }
-
-        try:
-            response = yield from aiohttp.request(
-                'get',
-                settings.API_URL,
-                params={'payload': jwt.encode(payload, settings.JWT_SECRET, algorithm=settings.JWT_ALGORITHM)},
-                headers=headers,
-                cookies=dict(request.cookies),
-            )
-        except aiohttp.errors.ClientError:
-            raise exceptions.AuthError('Unable to connect to auth sever', code=503)
-=======
         return (yield from self.make_request(
             self.build_payload(bundle, cookie=cookie, view_only=view_only),
             headers,
             dict(request.cookies)
         ))
->>>>>>> e5e41eea
 
     @asyncio.coroutine
     def get(self, resource, provider, request):
@@ -140,12 +99,6 @@
         if 'Authorization' in request.headers:
             headers['Authorization'] = request.headers['Authorization']
 
-<<<<<<< HEAD
-        try:
-            return jwt.decode((yield from response.json()), settings.JWT_SECRET, algorithm=settings.JWT_ALGORITHM, option={'require_exp': True})['data']
-        except KeyError:
-            raise exceptions.AuthError(data, code=response.status)
-=======
         cookie = request.query_arguments.get('cookie')
         if cookie:
             cookie = cookie[0].decode()
@@ -163,5 +116,4 @@
             }, cookie=cookie, view_only=view_only),
             headers,
             dict(request.cookies)
-        ))
->>>>>>> e5e41eea
+        ))