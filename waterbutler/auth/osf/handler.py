--- conflicted
+++ resolved
@@ -1,12 +1,6 @@
-<<<<<<< HEAD
-import asyncio
-import datetime
-
-=======
 import datetime
 
 import jwe
->>>>>>> 98a228e5
 import jwt
 import aiohttp
 
@@ -46,20 +40,6 @@
 
         return query_params
 
-<<<<<<< HEAD
-        payload = {
-            'data': bundle,
-            'exp': datetime.datetime.utcnow() + datetime.timedelta(seconds=settings.JWT_EXPIRATION)
-        }
-
-        response = yield from aiohttp.request(
-            'get',
-            settings.API_URL,
-            params={'payload': jwt.encode(payload, settings.JWT_SECRET, algorithm=settings.JWT_ALGORITHM)},
-            headers=headers,
-            cookies=dict(request.cookies),
-        )
-=======
     async def make_request(self, params, headers, cookies):
         try:
             response = await aiohttp.request(
@@ -71,7 +51,6 @@
             )
         except aiohttp.errors.ClientError:
             raise exceptions.AuthError('Unable to connect to auth sever', code=503)
->>>>>>> 98a228e5
 
         if response.status != 200:
             try:
@@ -81,16 +60,11 @@
             raise exceptions.AuthError(data, code=response.status)
 
         try:
-<<<<<<< HEAD
-            return jwt.decode((yield from response.json()), settings.JWT_SECRET, algorithm=settings.JWT_ALGORITHM, options={'require_exp': True})['data']
-        except KeyError:
-=======
             raw = await response.json()
             signed_jwt = jwe.decrypt(raw['payload'].encode(), JWE_KEY)
             data = jwt.decode(signed_jwt, settings.JWT_SECRET, algorithm=settings.JWT_ALGORITHM, options={'require_exp': True})
             return data['data']
         except (jwt.InvalidTokenError, KeyError):
->>>>>>> 98a228e5
             raise exceptions.AuthError(data, code=response.status)
 
     async def fetch(self, request, bundle):
@@ -108,29 +82,11 @@
         if view_only:
             view_only = view_only[0].decode()
 
-<<<<<<< HEAD
-        payload = {
-            'data': params,
-            'exp': datetime.datetime.utcnow() + datetime.timedelta(seconds=settings.JWT_EXPIRATION)
-        }
-
-        try:
-            response = yield from aiohttp.request(
-                'get',
-                settings.API_URL,
-                params={'payload': jwt.encode(payload, settings.JWT_SECRET, algorithm=settings.JWT_ALGORITHM)},
-                headers=headers,
-                cookies=dict(request.cookies),
-            )
-        except aiohttp.errors.ClientError:
-            raise exceptions.AuthError('Unable to connect to auth sever', code=503)
-=======
         return (await self.make_request(
             self.build_payload(bundle, cookie=cookie, view_only=view_only),
             headers,
             dict(request.cookies)
         ))
->>>>>>> 98a228e5
 
     async def get(self, resource, provider, request):
         """Used for v1"""
@@ -139,12 +95,6 @@
         if 'Authorization' in request.headers:
             headers['Authorization'] = request.headers['Authorization']
 
-<<<<<<< HEAD
-        try:
-            return jwt.decode((yield from response.json()), settings.JWT_SECRET, algorithm=settings.JWT_ALGORITHM, option={'require_exp': True})['data']
-        except KeyError:
-            raise exceptions.AuthError(data, code=response.status)
-=======
         cookie = request.query_arguments.get('cookie')
         if cookie:
             cookie = cookie[0].decode()
@@ -162,5 +112,4 @@
             }, cookie=cookie, view_only=view_only),
             headers,
             dict(request.cookies)
-        ))
->>>>>>> 98a228e5
+        ))