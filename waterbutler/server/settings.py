--- conflicted
+++ resolved
@@ -10,11 +10,7 @@
 
 ADDRESS = config.get('ADDRESS', 'localhost')
 PORT = config.get('PORT', 7777)
-<<<<<<< HEAD
-DOMAIN = config.get('DOMAIN', "http://127.0.0.1:7777")
-=======
 DOMAIN = config.get('DOMAIN', "http://localhost:7777")
->>>>>>> 98a228e5
 
 DEBUG = config.get('DEBUG', True)
 
