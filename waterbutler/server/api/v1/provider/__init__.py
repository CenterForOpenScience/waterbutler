--- conflicted
+++ resolved
@@ -166,15 +166,9 @@
                 },
                 'destination': {
                     'nid': self.dest_resource,
-<<<<<<< HEAD
-                    'kind': self.dest_path.kind,
-                    'name': self.dest_path.name,
-                    'path': self.dest_path.identifier_path if self.dest_provider.NAME in IDENTIFIER_PATHS else self.dest_path.path,
-=======
                     'kind': self.dest_meta.kind,
                     'name': self.dest_meta.name,
                     'path': self.dest_meta.path,
->>>>>>> 98a228e5
                     'provider': self.dest_provider.NAME,
                     'materialized': self.dest_meta.materialized_path,
                 }
@@ -187,15 +181,9 @@
             payload.update({
                 'metadata': {
                     # Hack: OSF and box use identifiers to refer to files
-<<<<<<< HEAD
-                    'path': self.path.identifier_path if self.provider.NAME in IDENTIFIER_PATHS else self.path.path,
-                    'name': self.path.name,
-                    'materialized': str(self.path),
-=======
                     'path': payload_path.identifier_path if self.provider.NAME in IDENTIFIER_PATHS else '/' + payload_path.raw_path,
                     'name': payload_path.name,
                     'materialized': str(payload_path),
->>>>>>> 98a228e5
                     'provider': self.provider.NAME,
                 }
             })
@@ -204,10 +192,6 @@
         resp = (await utils.send_signed_request('PUT', callback_url, payload))
 
         if resp.status != 200:
-<<<<<<< HEAD
-            data = yield from resp.read()
-=======
             data = await resp.read()
->>>>>>> 98a228e5
             raise Exception('Callback was unsuccessful, got {}, {}'.format(resp, data.decode('utf-8')))
         logger.info('Successfully sent callback for a {} request'.format(action))