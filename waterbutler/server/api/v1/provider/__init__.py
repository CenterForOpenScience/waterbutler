import http
import time
import socket
import asyncio
import logging

import tornado.gen

from waterbutler.core import utils
from waterbutler.core import exceptions
from waterbutler.server import settings
from waterbutler.server.api.v1 import core
from waterbutler.server.auth import AuthHandler
from waterbutler.constants import IDENTIFIER_PATHS
from waterbutler.core.streams import RequestStreamReader
from waterbutler.server.api.v1.provider.create import CreateMixin
from waterbutler.server.api.v1.provider.metadata import MetadataMixin
from waterbutler.server.api.v1.provider.movecopy import MoveCopyMixin

logger = logging.getLogger(__name__)
auth_handler = AuthHandler(settings.AUTH_HANDLERS)


@tornado.web.stream_request_body
class ProviderHandler(core.BaseHandler, CreateMixin, MetadataMixin, MoveCopyMixin):
    PRE_VALIDATORS = {'put': 'prevalidate_put', 'post': 'prevalidate_post'}
    POST_VALIDATORS = {'put': 'postvalidate_put'}
    PATTERN = r'/resources/(?P<resource>(?:\w|\d)+)/providers/(?P<provider>(?:\w|\d)+)(?P<path>/.*/?)'

    @tornado.gen.coroutine
    def prepare(self, *args, **kwargs):
        method = self.request.method.lower()

        # TODO Find a nicer way to handle this
        if method == 'options':
            return

        self.path = self.path_kwargs['path'] or '/'
        provider = self.path_kwargs['provider']
        self.resource = self.path_kwargs['resource']

        # pre-validator methods perform validations that can be performed before ensuring that the
        # path given by the url is valid.  An example would be making sure that a particular query
        # parameter matches and allowed value.  We do this because validating the path requires
        # issuing one or more API calls to the provider, and some providers are quite stingy with
        # their rate limits.
        if method in self.PRE_VALIDATORS:
            getattr(self, self.PRE_VALIDATORS[method])()

        self.auth = yield from auth_handler.get(self.resource, provider, self.request)
        self.provider = utils.make_provider(provider, self.auth['auth'], self.auth['credentials'], self.auth['settings'])
        self.path = yield from self.provider.validate_v1_path(self.path)

        self.target_path = None

        # post-validator methods perform validations that expect that the path given in the url has
        # been verified for existence and type.
        if method in self.POST_VALIDATORS:
            getattr(self, self.POST_VALIDATORS[method])()

        # The one special case
        if method == 'put' and self.target_path.is_file:
            yield from self.prepare_stream()
        else:
            self.stream = None
        self.body = b''

    @tornado.gen.coroutine
    def head(self, **_):
        """Get metadata for a folder or file
        """
        if self.path.is_dir:
            return self.set_status(http.client.NOT_IMPLEMENTED)  # Metadata on the folder itself TODO
        return (yield from self.header_file_metadata())

    @tornado.gen.coroutine
    def get(self, **_):
        """Download a file
        Will redirect to a signed URL if possible and accept_url is not False
        :raises: MustBeFileError if path is not a file
        """
        if self.path.is_dir:
            return (yield from self.get_folder())
        return (yield from self.get_file())

    @tornado.gen.coroutine
    def put(self, **_):
        """Defined in CreateMixin"""
        # handle newfile vs. newfolder naming conflicts
        if self.path.is_dir:
            my_type_exists = yield from self.provider.exists(self.target_path)
            if my_type_exists:
                raise exceptions.NamingConflict(self.target_path)

            if not self.provider.can_duplicate_names():
                target_flipped = self.path.child(self.childs_name, folder=(self.kind != 'folder'))
                other_exists = yield from self.provider.exists(target_flipped)
                # the dropbox provider's metadata() method returns a [] here instead of True
                if not isinstance(other_exists, bool) or other_exists:
                    raise exceptions.NamingConflict(self.target_path)

        if self.target_path.is_file:
            return (yield from self.upload_file())
        return(yield from self.create_folder())

    @tornado.gen.coroutine
    def post(self, **_):
        return (yield from self.move_or_copy())

    @tornado.gen.coroutine
    def delete(self, **_):
        yield from self.provider.delete(self.path)
        self.set_status(http.client.NO_CONTENT)

    @tornado.gen.coroutine
    def data_received(self, chunk):
        """Note: Only called during uploads."""
        if self.stream:
            self.writer.write(chunk)
            yield from self.writer.drain()
        else:
            self.body += chunk

    @asyncio.coroutine
    def prepare_stream(self):
        """Sets up an asyncio pipe from client to server
        Only called on PUT when path is to a file
        """
        self.rsock, self.wsock = socket.socketpair()

        self.reader, _ = yield from asyncio.open_unix_connection(sock=self.rsock)
        _, self.writer = yield from asyncio.open_unix_connection(sock=self.wsock)

        self.stream = RequestStreamReader(self.request, self.reader)
        self.uploader = asyncio.async(self.provider.upload(self.stream, self.target_path))

    def on_finish(self):
        status, method = self.get_status(), self.request.method.upper()
        # If the response code is not within the 200 range,
        # the request was a GET, HEAD, or OPTIONS,
        # or the response code is 202, celery will send its own callback
        # no callbacks should be sent.
        if any((method in ('GET', 'HEAD', 'OPTIONS'), status == 202, status // 100 != 2)):
            return

        # Done here just because method is defined
        action = {
            'PUT': lambda: ('create' if self.target_path.is_file else 'create_folder') if status == 201 else 'update',
            'POST': lambda: 'move' if self.json['action'] == 'rename' else self.json['action'],
            'DELETE': lambda: 'delete'
        }[method]()

        self._send_hook(action)

    @utils.async_retry(retries=5, backoff=5)
    def _send_hook(self, action):
        payload = {
            'action': action,
            'time': time.time() + 60,
            'auth': self.auth['auth'],
            'provider': self.provider.NAME,
        }

        callback_url = None
        if action in ('move', 'copy'):
            payload.update({
                'source': {
                    'nid': self.resource,
                    'kind': self.path.kind,
                    'name': self.path.name,
                    'path': self.path.identifier_path if self.provider.NAME in IDENTIFIER_PATHS else '/' + self.path.raw_path,
                    'provider': self.provider.NAME,  # TODO rename to name
                    'materialized': str(self.path),
                },
                'destination': {
                    'nid': self.dest_resource,
                    'kind': self.dest_meta.kind,
                    'name': self.dest_meta.name,
                    'path': self.dest_meta.path,
                    'provider': self.dest_provider.NAME,
                    'materialized': self.dest_meta.materialized_path,
                }
            })
            callback_url = self.dest_auth['callback_url']
        else:
            # This is adequate for everything but github
            # If extra can be included it will link to the given sha
            payload_path = self.target_path or self.path
            payload.update({
                'metadata': {
                    # Hack: OSF and box use identifiers to refer to files
<<<<<<< HEAD
                    'path': self.path.identifier_path if self.provider.NAME in IDENTIFIER_PATHS else self.path.path,
                    'name': self.path.name,
                    'materialized': str(self.path),
=======
                    'path': payload_path.identifier_path if self.provider.NAME in IDENTIFIER_PATHS else '/' + payload_path.raw_path,
                    'name': payload_path.name,
                    'materialized': str(payload_path),
>>>>>>> e5e41eea
                    'provider': self.provider.NAME,
                }
            })
            callback_url = self.auth['callback_url']

        resp = (yield from utils.send_signed_request('PUT', callback_url, payload))

        if resp.status != 200:
            data = yield from resp.read()
            raise Exception('Callback was unsuccessful, got {}, {}'.format(resp, data.decode('utf-8')))
        logger.info('Successfully sent callback for a {} request'.format(action))<|MERGE_RESOLUTION|>--- conflicted
+++ resolved
@@ -189,15 +189,9 @@
             payload.update({
                 'metadata': {
                     # Hack: OSF and box use identifiers to refer to files
-<<<<<<< HEAD
-                    'path': self.path.identifier_path if self.provider.NAME in IDENTIFIER_PATHS else self.path.path,
-                    'name': self.path.name,
-                    'materialized': str(self.path),
-=======
                     'path': payload_path.identifier_path if self.provider.NAME in IDENTIFIER_PATHS else '/' + payload_path.raw_path,
                     'name': payload_path.name,
                     'materialized': str(payload_path),
->>>>>>> e5e41eea
                     'provider': self.provider.NAME,
                 }
             })
