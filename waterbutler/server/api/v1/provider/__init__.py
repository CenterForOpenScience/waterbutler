--- conflicted
+++ resolved
@@ -61,17 +61,11 @@
         if method in self.PRE_VALIDATORS:
             getattr(self, self.PRE_VALIDATORS[method])()
 
-<<<<<<< HEAD
-        self.auth = await auth_handler.get(self.resource, provider, self.request)
-        self.provider = utils.make_provider(provider, self.auth['auth'], self.auth['credentials'], self.auth['settings'])
-        self.path = await self.provider.validate_v1_path(self.path, params=self.arguments)
-=======
         # Delay setup of the provider when method is post, as we need to evaluate the json body action.
         if method != 'post':
             self.auth = await auth_handler.get(self.resource, provider, self.request)
             self.provider = utils.make_provider(provider, self.auth['auth'], self.auth['credentials'], self.auth['settings'])
-            self.path = await self.provider.validate_v1_path(self.path, **self.arguments)
->>>>>>> 79583070
+            self.path = await self.provider.validate_v1_path(self.path, params=self.arguments)
 
         self.target_path = None
 
