--- conflicted
+++ resolved
@@ -1,11 +1,9 @@
 import socket
 import asyncio
 import logging
-<<<<<<< HEAD
 import uuid
-=======
+
 from http import HTTPStatus
->>>>>>> ae9ee92c
 
 import tornado.gen
 
