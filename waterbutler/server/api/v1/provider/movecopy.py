import json

from waterbutler import tasks
from waterbutler.sizes import MBs
from waterbutler.core import exceptions
from waterbutler.server import settings
from waterbutler.core.auth import AuthType
from waterbutler.core import remote_logging
from waterbutler.server.auth import AuthHandler
from waterbutler.core.utils import make_provider
from waterbutler.constants import DEFAULT_CONFLICT

auth_handler = AuthHandler(settings.AUTH_HANDLERS)


class MoveCopyMixin:

    @property
    def json(self):
        if not hasattr(self, '_json'):
            try:
                # self.body is defined by self.data_received
                self._json = json.loads(self.body.decode())
            except ValueError:
                raise exceptions.InvalidParameters('Invalid json body')
        return self._json

    def prevalidate_post(self):
        """Validate body and query parameters before spending API calls on validating path.  We
        don't trust path yet, so I don't wanna see it being used here.  Current validations:

        1. Max body size is 1Mb.
        2. Content-Length header must be provided.
        """
        try:
            if int(self.request.headers['Content-Length']) > 1 * MBs:
                # There should be no JSON body > 1 megs
                raise exceptions.InvalidParameters('Request body must be under 1Mb', code=413)
        except (KeyError, ValueError):
            raise exceptions.InvalidParameters('Content-Length is required', code=411)

    def build_args(self):
        return ({
            'nid': self.resource,  # TODO rename to anything but nid
            'path': self.path,
            'provider': self.provider.serialized()
        }, {
            'nid': self.dest_resource,
            'path': self.dest_path,
            'provider': self.dest_provider.serialized()
        })

    async def move_or_copy(self):
        # Force the json body to load into memory
        await self.request.body

        action = self.json.get('action')

        if action not in ('copy', 'move', 'rename'):
            # Note: null is used as the default to avoid python specific error messages
            raise exceptions.InvalidParameters('Action must be copy, move or rename, '
                                               'not {}'.format(self.json.get('action', 'null')))

<<<<<<< HEAD
        elif action == 'rename':

            self.provider.validate_rename(self.json.get('rename'), self.path.is_dir)

=======
        # Setup of the provider was delayed so the json action could be retrieved from the request body.
        provider = self.path_kwargs['provider']
        action = self.json['action']

        self.auth = await auth_handler.get(
            self.resource, provider,
            self.request,
            action=action,
            auth_type=AuthType.SOURCE
        )
        self.provider = make_provider(provider, self.auth['auth'], self.auth['credentials'], self.auth['settings'])
        self.path = await self.provider.validate_v1_path(self.path, **self.arguments)

        if action == 'rename':
            if not self.json.get('rename'):
                raise exceptions.InvalidParameters('Rename is required for renaming')

            action = 'move'
>>>>>>> 26bf2093
            self.dest_auth = self.auth
            self.dest_provider = self.provider
            self.dest_path = self.path.parent
            self.dest_resource = self.resource

            action = 'move'
        else:
            if 'path' not in self.json:
                raise exceptions.InvalidParameters('Path is required for moves or copies')

            if not self.json['path'].endswith('/'):
                raise exceptions.InvalidParameters('Path requires a trailing slash to indicate '
                                                   'it is a folder')

            # TODO optimize for same provider and resource

            # Note: attached to self so that _send_hook has access to these
            self.dest_resource = self.json.get('resource', self.resource)
            self.dest_auth = await auth_handler.get(
                self.dest_resource,
                self.json.get('provider', self.provider.NAME),
                self.request,
                action=action,
                auth_type=AuthType.DESTINATION,
            )
            self.dest_provider = make_provider(
                self.json.get('provider', self.provider.NAME),
                self.dest_auth['auth'],
                self.dest_auth['credentials'],
                self.dest_auth['settings']
            )
            self.dest_path = await self.dest_provider.validate_path(**self.json)

        if not getattr(self.provider, 'can_intra_' + action)(self.dest_provider, self.path):
            # this weird signature syntax courtesy of py3.4 not liking trailing commas on kwargs
            conflict = self.json.get('conflict', DEFAULT_CONFLICT)
            result = await getattr(tasks, action).adelay(
                rename=self.json.get('rename'),
                conflict=conflict,
                request=remote_logging._serialize_request(self.request),
                *self.build_args()
            )
            metadata, created = await tasks.wait_on_celery(result)
        else:
            metadata, created = (
                await tasks.backgrounded(
                    getattr(self.provider, action),
                    self.dest_provider,
                    self.path,
                    self.dest_path,
                    rename=self.json.get('rename'),
                    conflict=self.json.get('conflict', DEFAULT_CONFLICT),
                )
            )

        self.dest_meta = metadata

        if created:
            self.set_status(201)
        else:
            self.set_status(200)

        self.write({'data': metadata.json_api_serialized(self.dest_resource)})<|MERGE_RESOLUTION|>--- conflicted
+++ resolved
@@ -61,12 +61,6 @@
             raise exceptions.InvalidParameters('Action must be copy, move or rename, '
                                                'not {}'.format(self.json.get('action', 'null')))
 
-<<<<<<< HEAD
-        elif action == 'rename':
-
-            self.provider.validate_rename(self.json.get('rename'), self.path.is_dir)
-
-=======
         # Setup of the provider was delayed so the json action could be retrieved from the request body.
         provider = self.path_kwargs['provider']
         action = self.json['action']
@@ -81,11 +75,12 @@
         self.path = await self.provider.validate_v1_path(self.path, **self.arguments)
 
         if action == 'rename':
+
+            self.provider.validate_rename(self.json.get('rename'), self.path.is_dir)
+
             if not self.json.get('rename'):
                 raise exceptions.InvalidParameters('Rename is required for renaming')
 
-            action = 'move'
->>>>>>> 26bf2093
             self.dest_auth = self.auth
             self.dest_provider = self.provider
             self.dest_path = self.path.parent
