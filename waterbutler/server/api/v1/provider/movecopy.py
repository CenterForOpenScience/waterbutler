import json

from waterbutler import tasks
from waterbutler.sizes import MBs
from waterbutler.core import exceptions
from waterbutler.server import settings
from waterbutler.server.auth import AuthHandler
from waterbutler.core.utils import make_provider
from waterbutler.constants import DEFAULT_CONFLICT

auth_handler = AuthHandler(settings.AUTH_HANDLERS)


class MoveCopyMixin:

    @property
    def json(self):
        if not hasattr(self, '_json'):
            try:
                # self.body is defined by self.data_received
                self._json = json.loads(self.body.decode())
            except ValueError:
                raise exceptions.InvalidParameters('Invalid json body')
        return self._json

    def prevalidate_post(self):
        """Validate body and query parameters before spending API calls on validating path.  We
        don't trust path yet, so I don't wanna see it being used here.  Current validations:

        1. Max body size is 1Mb.
        2. Content-Length header must be provided.
        """
        try:
            if int(self.request.headers['Content-Length']) > 1 * MBs:
                # There should be no JSON body > 1 megs
                raise exceptions.InvalidParameters('Request body must be under 1Mb', code=413)
        except (KeyError, ValueError):
            raise exceptions.InvalidParameters('Content-Length is required', code=411)

    def build_args(self):
        return ({
            'nid': self.resource,  # TODO rename to anything but nid
            'path': self.path,
            'provider': self.provider.serialized()
        }, {
            'nid': self.dest_resource,
            'path': self.dest_path,
            'provider': self.dest_provider.serialized()
        }, self.auth['callback_url'], self.auth)

    async def move_or_copy(self):
        # Force the json body to load into memory
        await self.request.body

        if self.json.get('action') not in ('copy', 'move', 'rename'):
            # Note: null is used as the default to avoid python specific error messages
            raise exceptions.InvalidParameters('Action must be copy, move or rename, not {}'.format(self.json.get('action', 'null')))

        if self.json['action'] == 'rename':
            if not self.json.get('rename'):
                raise exceptions.InvalidParameters('Rename is required for renaming')
            action = 'move'
            self.dest_auth = self.auth
            self.dest_provider = self.provider
            self.dest_path = self.path.parent
            self.dest_resource = self.resource
        else:
            if 'path' not in self.json:
                raise exceptions.InvalidParameters('Path is required for moves or copies')

            action = self.json['action']

            # Note: attached to self so that _send_hook has access to these
            self.dest_resource = self.json.get('resource', self.resource)

            # TODO optimize for same provider and resource
            self.dest_auth = await auth_handler.get(
                self.dest_resource,
                self.json.get('provider', self.provider.NAME),
                self.request
            )

            self.dest_provider = make_provider(
                self.json.get('provider', self.provider.NAME),
                self.dest_auth['auth'],
                self.dest_auth['credentials'],
                self.dest_auth['settings']
            )

            self.dest_path = await self.dest_provider.validate_path(self.json['path'])

        if not getattr(self.provider, 'can_intra_' + action)(self.dest_provider, self.path):
            # this weird signature syntax courtesy of py3.4 not liking trailing commas on kwargs
<<<<<<< HEAD
            result = yield from getattr(tasks, action).adelay(
=======
            result = await getattr(tasks, action).adelay(
>>>>>>> 98a228e5
                rename=self.json.get('rename'),
                conflict=self.json.get('conflict', DEFAULT_CONFLICT),
                *self.build_args()
            )
<<<<<<< HEAD
            metadata, created = yield from tasks.wait_on_celery(result)
=======
            metadata, created = await tasks.wait_on_celery(result)
>>>>>>> 98a228e5
        else:
            metadata, created = (
                await tasks.backgrounded(
                    getattr(self.provider, action),
                    self.dest_provider,
                    self.path,
                    self.dest_path,
                    rename=self.json.get('rename'),
                    conflict=self.json.get('conflict', DEFAULT_CONFLICT),
                )
            )

<<<<<<< HEAD
=======
        self.dest_meta = metadata

>>>>>>> 98a228e5
        if created:
            self.set_status(201)
        else:
            self.set_status(200)

        self.write({'data': metadata.json_api_serialized(self.dest_resource)})<|MERGE_RESOLUTION|>--- conflicted
+++ resolved
@@ -91,20 +91,12 @@
 
         if not getattr(self.provider, 'can_intra_' + action)(self.dest_provider, self.path):
             # this weird signature syntax courtesy of py3.4 not liking trailing commas on kwargs
-<<<<<<< HEAD
-            result = yield from getattr(tasks, action).adelay(
-=======
             result = await getattr(tasks, action).adelay(
->>>>>>> 98a228e5
                 rename=self.json.get('rename'),
                 conflict=self.json.get('conflict', DEFAULT_CONFLICT),
                 *self.build_args()
             )
-<<<<<<< HEAD
-            metadata, created = yield from tasks.wait_on_celery(result)
-=======
             metadata, created = await tasks.wait_on_celery(result)
->>>>>>> 98a228e5
         else:
             metadata, created = (
                 await tasks.backgrounded(
@@ -117,11 +109,8 @@
                 )
             )
 
-<<<<<<< HEAD
-=======
         self.dest_meta = metadata
 
->>>>>>> 98a228e5
         if created:
             self.set_status(201)
         else:
