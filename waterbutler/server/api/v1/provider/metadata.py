--- conflicted
+++ resolved
@@ -32,11 +32,7 @@
         if 'zip' in self.request.query_arguments:
             return (await self.download_folder_as_zip())
 
-<<<<<<< HEAD
-        data = yield from self.provider.metadata(self.path)
-=======
         data = await self.provider.metadata(self.path)
->>>>>>> 98a228e5
         return self.write({'data': [x.json_api_serialized(self.resource) for x in data]})
 
     async def get_file(self):
@@ -97,11 +93,7 @@
         version = self.get_query_argument('version', default=None) or self.get_query_argument('revision', default=None)
 
         return self.write({
-<<<<<<< HEAD
-            'data': (yield from self.provider.metadata(self.path, revision=version)).json_api_serialized(self.resource)
-=======
             'data': (await self.provider.metadata(self.path, revision=version)).json_api_serialized(self.resource)
->>>>>>> 98a228e5
         })
 
     async def get_file_revisions(self):
