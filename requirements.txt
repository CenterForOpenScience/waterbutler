aiocontextvars==0.2.2  # recommended for sentry-sdk
aiohttp==3.10.5
<<<<<<< HEAD
celery==5.4.0
=======
boto==2.49.0
celery==5.5.0
>>>>>>> 243aa518
certifi==2025.1.31
# Building wheel for cryptography 3.4.0 requires a Rust version incompatible with Docker base image.
# Required by pyjwe and ndg-httpsclient
cryptography==44.0.2
furl==2.0.0
google-auth==2.38.0
humanfriendly==10.0
invoke==2.2.0
multidict==4.5.2
newrelic==10.8.1
oauthlib==3.2.2
pyjwe==1.0.0
pyjwt==2.10.1
python-dateutil==2.9.0
pytz==2025.1
sentry-sdk==2.22.0
redis==5.2.1
setuptools==78.1.0
stevedore==5.4.1
tornado==6.4.2
xmltodict==0.14.2
yarl==1.3.0
aiobotocore==2.16.0<|MERGE_RESOLUTION|>--- conflicted
+++ resolved
@@ -1,11 +1,6 @@
 aiocontextvars==0.2.2  # recommended for sentry-sdk
 aiohttp==3.10.5
-<<<<<<< HEAD
-celery==5.4.0
-=======
-boto==2.49.0
 celery==5.5.0
->>>>>>> 243aa518
 certifi==2025.1.31
 # Building wheel for cryptography 3.4.0 requires a Rust version incompatible with Docker base image.
 # Required by pyjwe and ndg-httpsclient
